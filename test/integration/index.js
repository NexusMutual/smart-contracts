const { takeSnapshot, revertToSnapshot, reset } = require('./utils').evm;
const setup = require('./setup');

<<<<<<< HEAD

describe('INTEGRATION TESTS', function () {
=======
describe.skip('INTEGRATION TESTS', function () {
>>>>>>> 2a77977c
  before(setup);

  beforeEach(async function () {
    this.snapshotId = await takeSnapshot();
  });

  afterEach(async function () {
    await revertToSnapshot(this.snapshotId);
  });

  require('./IndividualClaims');
  require('./YieldTokenIncidents');

  // TODO: reenable
  require('./Master');
  // require('./PooledStaking');
  // require('./Pool');
  // require('./MCR');
  // require('./MemberRoles');
  // require('./Claims');
  //
  // require('./Gateway');
  // require('./TokenController');
});<|MERGE_RESOLUTION|>--- conflicted
+++ resolved
@@ -1,12 +1,8 @@
 const { takeSnapshot, revertToSnapshot, reset } = require('./utils').evm;
 const setup = require('./setup');
 
-<<<<<<< HEAD
+describe('INTEGRATION TESTS', function () {
 
-describe('INTEGRATION TESTS', function () {
-=======
-describe.skip('INTEGRATION TESTS', function () {
->>>>>>> 2a77977c
   before(setup);
 
   beforeEach(async function () {
