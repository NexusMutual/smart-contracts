/* Copyright (C) 2020 NexusMutual.io

  This program is free software: you can redistribute it and/or modify
  it under the terms of the GNU General Public License as published by
  the Free Software Foundation, either version 3 of the License, or
  (at your option) any later version.

  This program is distributed in the hope that it will be useful,
  but WITHOUT ANY WARRANTY; without even the implied warranty of
  MERCHANTABILITY or FITNESS FOR A PARTICULAR PURPOSE.  See the
  GNU General Public License for more details.

  You should have received a copy of the GNU General Public License
  along with this program.  If not, see http://www.gnu.org/licenses/ */

pragma solidity 0.5.7;

import "./Iupgradable.sol";
import "./external/ERC1132/IERC1132.sol";
import "./NXMToken.sol";
import "./interfaces/IPooledStaking.sol";


contract TokenController is IERC1132, Iupgradable {
    using SafeMath for uint256;

    event Burned(address indexed member, bytes32 lockedUnder, uint256 amount);

    NXMToken public token;
<<<<<<< HEAD
    IPooledStaking public pooledStaking;
    uint public minCALockTime = uint(30).mul(1 days);
    bytes32 private constant CLA = bytes32("CLA");
=======

    uint public minCALockTime = uint(30).mul(1 days);
    bytes32 private constant CLA = bytes32("CLA");
    
>>>>>>> 3ee40cf6
    /**
    * @dev Just for interface
    */
    function changeDependentContractAddress() public {
        token = NXMToken(ms.tokenAddress());
        pooledStaking = IPooledStaking(ms.getLatestAddress('PS'));
    }

    /**
     * @dev to change the operator address
     * @param _newOperator is the new address of operator
     */
    function changeOperator(address _newOperator) public onlyInternal {
        token.changeOperator(_newOperator);
    }

    /**
    * @dev Locks a specified amount of tokens,
    *    for CLA reason and for a specified time
    * @param _reason The reason to lock tokens, currently restricted to CLA
    * @param _amount Number of tokens to be locked
    * @param _time Lock time in seconds
    */
    function lock(bytes32 _reason, uint256 _amount, uint256 _time) public checkPause returns (bool)
    {
        require(_reason == CLA,"Restricted to reason CLA");
        require(minCALockTime <= _time,"Should lock for minimum time");
        // If tokens are already locked, then functions extendLock or
        // increaseLockAmount should be used to make any changes
        _lock(msg.sender, _reason, _amount, _time);
        return true;
    }

    /**
    * @dev Locks a specified amount of tokens against an address,
    *    for a specified reason and time
    * @param _reason The reason to lock tokens
    * @param _amount Number of tokens to be locked
    * @param _time Lock time in seconds
    * @param _of address whose tokens are to be locked
    */
    function lockOf(address _of, bytes32 _reason, uint256 _amount, uint256 _time)
        public
        onlyInternal
        returns (bool)
    {
        // If tokens are already locked, then functions extendLock or
        // increaseLockAmount should be used to make any changes
        _lock(_of, _reason, _amount, _time);
        return true;
    }

    /**
    * @dev Extends lock for reason CLA for a specified time
    * @param _reason The reason to lock tokens, currently restricted to CLA
    * @param _time Lock extension time in seconds
    */
    function extendLock(bytes32 _reason, uint256 _time)
        public
        checkPause
        returns (bool)
    {
        require(_reason == CLA,"Restricted to reason CLA");
        _extendLock(msg.sender, _reason, _time);
        return true;
    }

    /**
    * @dev Extends lock for a specified reason and time
    * @param _reason The reason to lock tokens
    * @param _time Lock extension time in seconds
    */
    function extendLockOf(address _of, bytes32 _reason, uint256 _time)
        public
        onlyInternal
        returns (bool)
    {
        _extendLock(_of, _reason, _time);
        return true;
    }

    /**
    * @dev Increase number of tokens locked for a CLA reason
    * @param _reason The reason to lock tokens, currently restricted to CLA
    * @param _amount Number of tokens to be increased
    */
    function increaseLockAmount(bytes32 _reason, uint256 _amount)
        public
        checkPause
        returns (bool)
    {    
        require(_reason == CLA,"Restricted to reason CLA");
        require(_tokensLocked(msg.sender, _reason) > 0);
        token.operatorTransfer(msg.sender, _amount);

        locked[msg.sender][_reason].amount = locked[msg.sender][_reason].amount.add(_amount);
        emit Locked(msg.sender, _reason, _amount, locked[msg.sender][_reason].validity);
        return true;
    }

    /**
     * @dev burns tokens of an address
     * @param _of is the address to burn tokens of
     * @param amount is the amount to burn
     * @return the boolean status of the burning process
     */
    function burnFrom (address _of, uint amount) public onlyInternal returns (bool) {
        return token.burnFrom(_of, amount);
    }

    /**
    * @dev Burns locked tokens of a user
    * @param _of address whose tokens are to be burned
    * @param _reason lock reason for which tokens are to be burned
    * @param _amount amount of tokens to burn
    */
    function burnLockedTokens(address _of, bytes32 _reason, uint256 _amount) public onlyInternal {
        _burnLockedTokens(_of, _reason, _amount);
    }

    /**
    * @dev reduce lock duration for a specified reason and time
    * @param _of The address whose tokens are locked
    * @param _reason The reason to lock tokens
    * @param _time Lock reduction time in seconds
    */
    function reduceLock(address _of, bytes32 _reason, uint256 _time) public onlyInternal {
        _reduceLock(_of, _reason, _time);
    }

    /**
    * @dev Released locked tokens of an address locked for a specific reason
    * @param _of address whose tokens are to be released from lock
    * @param _reason reason of the lock
    * @param _amount amount of tokens to release
    */
    function releaseLockedTokens(address _of, bytes32 _reason, uint256 _amount)
        public
        onlyInternal
    {
        _releaseLockedTokens(_of, _reason, _amount);
    }

    /**
    * @dev Adds an address to whitelist maintained in the contract
    * @param _member address to add to whitelist
    */
    function addToWhitelist(address _member) public onlyInternal {
        token.addToWhiteList(_member);
    }

    /**
    * @dev Removes an address from the whitelist in the token
    * @param _member address to remove
    */
    function removeFromWhitelist(address _member) public onlyInternal {
        token.removeFromWhiteList(_member);
    }

    /**
    * @dev Mints new token for an address
    * @param _member address to reward the minted tokens
    * @param _amount number of tokens to mint
    */
    function mint(address _member, uint _amount) public onlyInternal {
        token.mint(_member, _amount);
    }

    /**
     * @dev Lock the user's tokens
     * @param _of user's address.
     */
    function lockForMemberVote(address _of, uint _days) public onlyInternal {
        token.lockForMemberVote(_of, _days);
    }

    /**
    * @dev Unlocks the unlockable tokens against CLA of a specified address
    * @param _of Address of user, claiming back unlockable tokens against CLA
    */
    function unlock(address _of)
        public
        checkPause
        returns (uint256 unlockableTokens)
    {
<<<<<<< HEAD
=======

>>>>>>> 3ee40cf6
        unlockableTokens = _tokensUnlockable(_of, CLA);
        if (unlockableTokens > 0) {
            locked[_of][CLA].claimed = true;
            emit Unlocked(_of, CLA, unlockableTokens);
            require(token.transfer(_of, unlockableTokens));
<<<<<<< HEAD
        }
=======
        }  

>>>>>>> 3ee40cf6
    }

    /**
     * @dev Updates Uint Parameters of a code
     * @param code whose details we want to update
     * @param val value to set
     */
    function updateUintParameters(bytes8 code, uint val) public {
        require(ms.checkIsAuthToGoverned(msg.sender));
        if (code == "MNCLT") {
            minCALockTime = val.mul(1 days);
        } else {
            revert("Invalid param code");
        }
    }

    /**
    * @dev Gets the validity of locked tokens of a specified address
    * @param _of The address to query the validity
    * @param reason reason for which tokens were locked
    */
    function getLockedTokensValidity(address _of, bytes32 reason)
        public
        view
        returns (uint256 validity)
    {
        validity = locked[_of][reason].validity;
    }

    /**
    * @dev Gets the unlockable tokens of a specified address
    * @param _of The address to query the the unlockable token count of
    */
    function getUnlockableTokens(address _of)
        public
        view
        returns (uint256 unlockableTokens)
    {
        for (uint256 i = 0; i < lockReason[_of].length; i++) {
            unlockableTokens = unlockableTokens.add(_tokensUnlockable(_of, lockReason[_of][i]));
        }
    }

    /**
    * @dev Returns tokens locked for a specified address for a
    *    specified reason
    *
    * @param _of The address whose tokens are locked
    * @param _reason The reason to query the lock tokens for
    */
    function tokensLocked(address _of, bytes32 _reason)
        public
        view
        returns (uint256 amount)
    {
        return _tokensLocked(_of, _reason);
    }

    /**
    * @dev Returns unlockable tokens for a specified address for a specified reason
    * @param _of The address to query the the unlockable token count of
    * @param _reason The reason to query the unlockable tokens for
    */
    function tokensUnlockable(address _of, bytes32 _reason)
        public
        view
        returns (uint256 amount)
    {
        return _tokensUnlockable(_of, _reason);
    }

    function totalSupply() public view returns (uint256)
    {
        return token.totalSupply();
    }

    /**
    * @dev Returns tokens locked for a specified address for a
    *    specified reason at a specific time
    *
    * @param _of The address whose tokens are locked
    * @param _reason The reason to query the lock tokens for
    * @param _time The timestamp to query the lock tokens for
    */
    function tokensLockedAtTime(address _of, bytes32 _reason, uint256 _time)
        public
        view
        returns (uint256 amount)
    {
        return _tokensLockedAtTime(_of, _reason, _time);
    }

    /**
    * @dev Returns the total amount of tokens held by an address:
    *   transferable + locked + staked for pooled staking - pending burns.
    *   Used by Claims and Governance in member voting to calculate the user's vote weight.
    *
    * @param _of The address to query the total balance of
    * @param _of The address to query the total balance of
    */
    function totalBalanceOf(address _of)
        public
        view
        returns (uint256 amount)
    {
        amount = token.balanceOf(_of);

        for (uint256 i = 0; i < lockReason[_of].length; i++) {
            amount = amount.add(_tokensLocked(_of, lockReason[_of][i]));
        }

        amount = amount.add(pooledStaking.stakerProcessedDeposit(_of));
    }

    /**
    * @dev Returns the total locked tokens at time
    *   Returns the total amount of locked and staked tokens at a given time. Used by MemberRoles to check eligibility
    *   for withdraw / switch membership. Includes tokens locked for Claim Assessment and staked for Risk Assessment.
    *   Does not take into account pending burns.
    *
    * @param _of member whose locked tokens are to be calculate
    * @param _time timestamp when the tokens should be locked
    */
    function totalLockedBalance(address _of, uint256 _time) public view returns (uint256 amount) {

        for (uint256 i = 0; i < lockReason[_of].length; i++) {
            amount = amount.add(_tokensLockedAtTime(_of, lockReason[_of][i], _time));
        }
<<<<<<< HEAD
        amount = amount.add(pooledStaking.stakerDeposit(_of));
=======
>>>>>>> 3ee40cf6
    }

    /**
    * @dev Locks a specified amount of tokens against an address,
    *    for a specified reason and time
    * @param _of address whose tokens are to be locked
    * @param _reason The reason to lock tokens
    * @param _amount Number of tokens to be locked
    * @param _time Lock time in seconds
    */
    function _lock(address _of, bytes32 _reason, uint256 _amount, uint256 _time) internal {
        require(_tokensLocked(_of, _reason) == 0);
        require(_amount != 0);

        if (locked[_of][_reason].amount == 0) {
            lockReason[_of].push(_reason);
        }

        require(token.operatorTransfer(_of, _amount));

        uint256 validUntil = now.add(_time); //solhint-disable-line
        locked[_of][_reason] = LockToken(_amount, validUntil, false);
        emit Locked(_of, _reason, _amount, validUntil);
    }

    /**
    * @dev Returns tokens locked for a specified address for a
    *    specified reason
    *
    * @param _of The address whose tokens are locked
    * @param _reason The reason to query the lock tokens for
    */
    function _tokensLocked(address _of, bytes32 _reason)
        internal
        view
        returns (uint256 amount)
    {
        if (!locked[_of][_reason].claimed) {
            amount = locked[_of][_reason].amount;
        }
    }

    /**
    * @dev Returns tokens locked for a specified address for a
    *    specified reason at a specific time
    *
    * @param _of The address whose tokens are locked
    * @param _reason The reason to query the lock tokens for
    * @param _time The timestamp to query the lock tokens for
    */
    function _tokensLockedAtTime(address _of, bytes32 _reason, uint256 _time)
        internal
        view
        returns (uint256 amount)
    {
        if (locked[_of][_reason].validity > _time) {
            amount = locked[_of][_reason].amount;
        }
    }

    /**
    * @dev Extends lock for a specified reason and time
    * @param _of The address whose tokens are locked
    * @param _reason The reason to lock tokens
    * @param _time Lock extension time in seconds
    */
    function _extendLock(address _of, bytes32 _reason, uint256 _time) internal {
        require(_tokensLocked(_of, _reason) > 0);
        emit Unlocked(_of, _reason, locked[_of][_reason].amount);
        locked[_of][_reason].validity = locked[_of][_reason].validity.add(_time);
        emit Locked(_of, _reason, locked[_of][_reason].amount, locked[_of][_reason].validity);
    }

    /**
    * @dev reduce lock duration for a specified reason and time
    * @param _of The address whose tokens are locked
    * @param _reason The reason to lock tokens
    * @param _time Lock reduction time in seconds
    */
    function _reduceLock(address _of, bytes32 _reason, uint256 _time) internal {
        require(_tokensLocked(_of, _reason) > 0);
        emit Unlocked(_of, _reason, locked[_of][_reason].amount);
        locked[_of][_reason].validity = locked[_of][_reason].validity.sub(_time);
        emit Locked(_of, _reason, locked[_of][_reason].amount, locked[_of][_reason].validity);
    }

    /**
    * @dev Returns unlockable tokens for a specified address for a specified reason
    * @param _of The address to query the the unlockable token count of
    * @param _reason The reason to query the unlockable tokens for
    */
    function _tokensUnlockable(address _of, bytes32 _reason) internal view returns (uint256 amount)
    {
        if (locked[_of][_reason].validity <= now && !locked[_of][_reason].claimed) {
            amount = locked[_of][_reason].amount;
        }
    }

    /**
    * @dev Burns locked tokens of a user
    * @param _of address whose tokens are to be burned
    * @param _reason lock reason for which tokens are to be burned
    * @param _amount amount of tokens to burn
    */
    function _burnLockedTokens(address _of, bytes32 _reason, uint256 _amount) internal {
        uint256 amount = _tokensLocked(_of, _reason);
        require(amount >= _amount);
<<<<<<< HEAD
        if (amount == _amount) {
            locked[_of][_reason].claimed = true;
        }
=======
        
        if (amount == _amount) {
            locked[_of][_reason].claimed = true;
        }
        
>>>>>>> 3ee40cf6
        locked[_of][_reason].amount = locked[_of][_reason].amount.sub(_amount);
        if (locked[_of][_reason].amount == 0) {
            _removeReason(_of, _reason);
        }
        token.burn(_amount);
        emit Burned(_of, _reason, _amount);
    }

    /**
    * @dev Released locked tokens of an address locked for a specific reason
    * @param _of address whose tokens are to be released from lock
    * @param _reason reason of the lock
    * @param _amount amount of tokens to release
    */
<<<<<<< HEAD

    function _releaseLockedTokens(address _of, bytes32 _reason, uint256 _amount) internal
=======
    function _releaseLockedTokens(address _of, bytes32 _reason, uint256 _amount) internal 
>>>>>>> 3ee40cf6
    {
        uint256 amount = _tokensLocked(_of, _reason);
        require(amount >= _amount);

        if (amount == _amount) {
            locked[_of][_reason].claimed = true;
        }

        locked[_of][_reason].amount = locked[_of][_reason].amount.sub(_amount);
        if (locked[_of][_reason].amount == 0) {
            _removeReason(_of, _reason);
        }
        require(token.transfer(_of, _amount));
        emit Unlocked(_of, _reason, _amount);
    }

    function _removeReason(address _of, bytes32 _reason) internal {
        uint len = lockReason[_of].length;
        for (uint i = 0; i < len; i++) {
            if (lockReason[_of][i] == _reason) {
                lockReason[_of][i] = lockReason[_of][len.sub(1)];
                lockReason[_of].pop();
                break;
            }
        }   
    }
}<|MERGE_RESOLUTION|>--- conflicted
+++ resolved
@@ -27,16 +27,10 @@
     event Burned(address indexed member, bytes32 lockedUnder, uint256 amount);
 
     NXMToken public token;
-<<<<<<< HEAD
     IPooledStaking public pooledStaking;
     uint public minCALockTime = uint(30).mul(1 days);
     bytes32 private constant CLA = bytes32("CLA");
-=======
-
-    uint public minCALockTime = uint(30).mul(1 days);
-    bytes32 private constant CLA = bytes32("CLA");
-    
->>>>>>> 3ee40cf6
+
     /**
     * @dev Just for interface
     */
@@ -222,21 +216,12 @@
         checkPause
         returns (uint256 unlockableTokens)
     {
-<<<<<<< HEAD
-=======
-
->>>>>>> 3ee40cf6
         unlockableTokens = _tokensUnlockable(_of, CLA);
         if (unlockableTokens > 0) {
             locked[_of][CLA].claimed = true;
             emit Unlocked(_of, CLA, unlockableTokens);
             require(token.transfer(_of, unlockableTokens));
-<<<<<<< HEAD
-        }
-=======
-        }  
-
->>>>>>> 3ee40cf6
+        }
     }
 
     /**
@@ -365,10 +350,7 @@
         for (uint256 i = 0; i < lockReason[_of].length; i++) {
             amount = amount.add(_tokensLockedAtTime(_of, lockReason[_of][i], _time));
         }
-<<<<<<< HEAD
         amount = amount.add(pooledStaking.stakerDeposit(_of));
-=======
->>>>>>> 3ee40cf6
     }
 
     /**
@@ -476,17 +458,10 @@
     function _burnLockedTokens(address _of, bytes32 _reason, uint256 _amount) internal {
         uint256 amount = _tokensLocked(_of, _reason);
         require(amount >= _amount);
-<<<<<<< HEAD
         if (amount == _amount) {
             locked[_of][_reason].claimed = true;
         }
-=======
-        
-        if (amount == _amount) {
-            locked[_of][_reason].claimed = true;
-        }
-        
->>>>>>> 3ee40cf6
+
         locked[_of][_reason].amount = locked[_of][_reason].amount.sub(_amount);
         if (locked[_of][_reason].amount == 0) {
             _removeReason(_of, _reason);
@@ -501,12 +476,7 @@
     * @param _reason reason of the lock
     * @param _amount amount of tokens to release
     */
-<<<<<<< HEAD
-
     function _releaseLockedTokens(address _of, bytes32 _reason, uint256 _amount) internal
-=======
-    function _releaseLockedTokens(address _of, bytes32 _reason, uint256 _amount) internal 
->>>>>>> 3ee40cf6
     {
         uint256 amount = _tokensLocked(_of, _reason);
         require(amount >= _amount);
