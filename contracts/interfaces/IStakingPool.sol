--- conflicted
+++ resolved
@@ -106,14 +106,7 @@
 
 
   function getPriceParameters(
-<<<<<<< HEAD
-    uint productId,
-    uint globalCapacityRatio,
-    uint capacityReductionRatio,
-    uint period
-=======
     uint productId
->>>>>>> 231c8207
   ) external view returns (
     uint activeCover, uint[] memory capacities, uint lastBasePrice, uint targetPrice
   );
