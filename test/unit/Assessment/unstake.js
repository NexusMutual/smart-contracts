const { expect } = require('chai');
const { ethers } = require('hardhat');
const { setTime } = require('./helpers');

const { parseEther } = ethers.utils;
const daysToSeconds = days => days * 24 * 60 * 60;

describe('unstake', function () {
  it("decreases the user's stake", async function () {
    const { assessment } = this.contracts;
    const user = this.accounts.members[0];
    await assessment.connect(user).stake(parseEther('100'));

    {
      await assessment.connect(user).unstake(parseEther('10'), user.address);
      const { amount } = await assessment.stakeOf(user.address);
      expect(amount).to.be.equal(parseEther('90'));
    }

    {
      await assessment.connect(user).unstake(parseEther('10'), user.address);
      const { amount } = await assessment.stakeOf(user.address);
      expect(amount).to.be.equal(parseEther('80'));
    }

    {
      await assessment.connect(user).unstake(parseEther('30'), user.address);
      const { amount } = await assessment.stakeOf(user.address);
      expect(amount).to.be.equal(parseEther('50'));
    }

    {
      await assessment.connect(user).unstake(parseEther('50'), user.address);
      const { amount } = await assessment.stakeOf(user.address);
      expect(amount).to.be.equal(parseEther('0'));
    }
  });

  it('transfers the staked NXM to the provided address', async function () {
    const { assessment, nxm } = this.contracts;
    const user1 = this.accounts.members[0];
    const user2 = this.accounts.members[1];
    await assessment.connect(user1).stake(parseEther('100'));

    {
      const nxmBalanceBefore = await nxm.balanceOf(user1.address);
      await assessment.connect(user1).unstake(parseEther('50'), user1.address);
      const nxmBalanceAfter = await nxm.balanceOf(user1.address);
      expect(nxmBalanceAfter).to.be.equal(nxmBalanceBefore.add(parseEther('50')));
    }

    {
      const nxmBalanceBefore = await nxm.balanceOf(user2.address);
      await assessment.connect(user1).unstake(parseEther('50'), user2.address);
      const nxmBalanceAfter = await nxm.balanceOf(user2.address);
      expect(nxmBalanceAfter).to.be.equal(nxmBalanceBefore.add(parseEther('50')));
    }
  });

  it("reverts if less than stakeLockupPeriodInDays passed since the staker's last vote", async function () {
    const { assessment, individualClaims } = this.contracts;
    const user = this.accounts.members[0];
    await assessment.connect(user).stake(parseEther('100'));
    await individualClaims.submitClaim(0, 0, parseEther('100'), '');
    await assessment.connect(user).castVotes([0], [true], 0);
    await expect(assessment.connect(user).unstake(parseEther('100'), user.address)).to.be.revertedWith(
      'Stake is in lockup period',
    );

    const { stakeLockupPeriodInDays } = await assessment.config();
    const { timestamp } = await ethers.provider.getBlock('latest');
    for (let i = 1; i < stakeLockupPeriodInDays; i++) {
      await setTime(timestamp + daysToSeconds(i));
      await expect(assessment.connect(user).unstake(parseEther('100'), user.address)).to.be.revertedWith(
        'Stake is in lockup period',
      );
    }
    await setTime(timestamp + daysToSeconds(stakeLockupPeriodInDays));
    await expect(assessment.connect(user).unstake(parseEther('100'), user.address)).not.to.be.revertedWith(
      'Stake is in lockup period',
    );
  });

<<<<<<< HEAD
  it('emits StakeWithdrawn event with staker and amount', async function () {
    const { assessment } = this.contracts;
    const user = this.accounts.members[0];
    const user2 = this.accounts.members[1];
    await assessment.connect(user).stake(parseEther('100'));

    {
      const amount = parseEther('10');
      await expect(assessment.connect(user).unstake(amount, user.address))
        .to.emit(assessment, 'StakeWithdrawn')
        .withArgs(user.address, amount);
    }

    {
      const amount = parseEther('20');
      await expect(assessment.connect(user).unstake(amount, user2.address))
        .to.emit(assessment, 'StakeWithdrawn')
        .withArgs(user.address, amount);
    }
=======
  it('reverts if system is paused', async function () {
    const { assessment, master } = this.contracts;
    await master.setEmergencyPause(true);

    await expect(assessment.stake(parseEther('100'))).to.revertedWith('System is paused');
  });

  it('does not revert if amount is 0', async function () {
    const { assessment } = this.contracts;
    const user = this.accounts.members[0];
    await assessment.connect(user).stake(parseEther('100'));

    await expect(assessment.connect(user).unstake(0, user.address)).to.not.reverted;
  });

  it('reverts if amount is bigger than the stake', async function () {
    const { assessment } = this.contracts;
    const user = this.accounts.members[0];
    await assessment.connect(user).stake(parseEther('100'));

    // reverts with math underflow check: panic code 0x11
    await expect(assessment.connect(user).unstake(parseEther('150'), user.address)).to.be.reverted;
>>>>>>> 79d25a6c
  });
});<|MERGE_RESOLUTION|>--- conflicted
+++ resolved
@@ -81,27 +81,6 @@
     );
   });
 
-<<<<<<< HEAD
-  it('emits StakeWithdrawn event with staker and amount', async function () {
-    const { assessment } = this.contracts;
-    const user = this.accounts.members[0];
-    const user2 = this.accounts.members[1];
-    await assessment.connect(user).stake(parseEther('100'));
-
-    {
-      const amount = parseEther('10');
-      await expect(assessment.connect(user).unstake(amount, user.address))
-        .to.emit(assessment, 'StakeWithdrawn')
-        .withArgs(user.address, amount);
-    }
-
-    {
-      const amount = parseEther('20');
-      await expect(assessment.connect(user).unstake(amount, user2.address))
-        .to.emit(assessment, 'StakeWithdrawn')
-        .withArgs(user.address, amount);
-    }
-=======
   it('reverts if system is paused', async function () {
     const { assessment, master } = this.contracts;
     await master.setEmergencyPause(true);
@@ -124,6 +103,26 @@
 
     // reverts with math underflow check: panic code 0x11
     await expect(assessment.connect(user).unstake(parseEther('150'), user.address)).to.be.reverted;
->>>>>>> 79d25a6c
+  });
+
+  it('emits StakeWithdrawn event with staker and amount', async function () {
+    const { assessment } = this.contracts;
+    const user = this.accounts.members[0];
+    const user2 = this.accounts.members[1];
+    await assessment.connect(user).stake(parseEther('100'));
+
+    {
+      const amount = parseEther('10');
+      await expect(assessment.connect(user).unstake(amount, user.address))
+        .to.emit(assessment, 'StakeWithdrawn')
+        .withArgs(user.address, amount);
+    }
+
+    {
+      const amount = parseEther('20');
+      await expect(assessment.connect(user).unstake(amount, user2.address))
+        .to.emit(assessment, 'StakeWithdrawn')
+        .withArgs(user.address, amount);
+    }
   });
 });