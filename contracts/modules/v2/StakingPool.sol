// SPDX-License-Identifier: GPL-3.0-only

pragma solidity ^0.8.9;

import "@openzeppelin/contracts-v4/token/ERC20/IERC20.sol";
// TODO: consider using solmate ERC721 implementation
import "@openzeppelin/contracts-v4/token/ERC721/ERC721.sol";
import "@openzeppelin/contracts-v4/utils/math/SafeCast.sol";
import "../../interfaces/IStakingPool.sol";
import "../../interfaces/ICover.sol";

// total stake = active stake + expired stake
// product stake = active stake * product weight
// product stake = allocated product stake + free product stake
// on cover buys we allocate the free product stake and it becomes allocated.
// on expiration we deallocate the stake and it becomes free again

// ╭───────╼ Active stake ╾────────╮
// │                               │
// │     product weight            │
// │<────────────────────────>     │
// ├────╼ Product stake ╾────╮     │
// │                         │     │
// │ Allocated product stake │     │
// │   (used by covers)      │     │
// │                         │     │
// ├─────────────────────────┤     │
// │                         │     │
// │    Free product stake   │     │
// │                         │     │
// ╰─────────────────────────┴─────╯
//
// ╭───────╼ Expired stake ╾───────╮
// │                               │
// ╰───────────────────────────────╯

contract StakingPool is IStakingPool, ERC721 {
  using SafeCast for uint;

  /* storage */

  // currently active staked nxm amount
  uint public activeStake;

  // supply of pool stake shares used by groups
  uint public stakeSharesSupply;

  // supply of pool rewards shares used by groups
  uint public rewardsSharesSupply;

  // current nxm reward per second for the entire pool
  // applies to active stake only and does not need update on deposits
  uint public rewardPerSecond;

  // accumulated reward per share of pool
  uint public accRewardPerPoolShare;

  // last accRewardPerPoolShare update timestamp
  uint public lastRewardUpdate;

  uint public firstActiveGroupId;
  uint public lastActiveGroupId;

  uint public firstActiveBucketId;

  // erc721 supply
  uint public totalSupply;

  /*
    (productId, poolAddress) => lastPrice
    Last base prices at which a cover was sold by a pool for a particular product.
  */
  mapping(uint => LastPrice) lastBasePrices;

  mapping(uint => uint) targetPrices;

  // group id => amount
  mapping(uint => StakeGroup) public stakeGroups;

  // pool bucket id => PoolBucket
  mapping(uint => PoolBucket) public poolBuckets;

  // product id => pool bucket id => ProductBucket
  mapping(uint => mapping(uint => ProductBucket)) public productBuckets;

  // product id => Product
  mapping(uint => Product) public products;

  // nft id => group id => amount of group shares
  mapping(uint => mapping(uint => uint)) public balanceOf;

  address public manager;

  /* immutables */

  IERC20 public immutable nxm;
  address public immutable coverContract;

  /* constants */

  // 7 * 13 = 91
  uint constant BUCKET_SIZE = 7 days;
  uint constant GROUP_SIZE = 91 days;
  uint constant MAX_GROUPS = 9; // 8 whole quarters + 1 partial quarter

  uint constant REWARDS_SHARES_RATIO = 125;
  uint constant REWARDS_SHARES_DENOMINATOR = 100;
  uint constant WEIGHT_DENOMINATOR = 100;
  uint constant REWARDS_DENOMINATOR = 100;

  uint public constant GLOBAL_CAPACITY_DENOMINATOR = 10_000;
  uint public constant PRODUCT_WEIGHT_DENOMINATOR = 10_000;
  uint public constant CAPACITY_REDUCTION_DENOMINATOR = 10_000;
  uint public constant INITIAL_PRICE_DENOMINATOR = 10_000;

  // product params flags
  uint constant FLAG_PRODUCT_WEIGHT = 1;
  uint constant FLAG_PRODUCT_PRICE = 2;

  // withdraw flags
  uint constant FLAG_WITHDRAW_DEPOSIT = 1;
  uint constant FLAG_WITHDRAW_REWARDS = 2;

  modifier onlyCoverContract {
    // TODO: restrict calls to cover contract only
    _;
  }

  modifier onlyManager {
    require(msg.sender == manager, "StakingPool: Only pool manager can call this function");
    _;
  }

  constructor (
    string memory _name,
    string memory _symbol,
    IERC20 _token,
    address _coverContract
  ) ERC721(_name, _symbol) {
    nxm = _token;
    coverContract = _coverContract;
  }

  function initialize(
    address _manager,
    ProductInitializationParams[] calldata params
  ) external onlyCoverContract {
    manager = _manager;
    // TODO: initialize products
    params;
  }

  function operatorTransfer(
    address from,
    address to,
    uint[] calldata tokenIds
  ) external onlyCoverContract {
    uint length = tokenIds.length;
    for (uint i = 0; i < length; ++i) {
      _safeTransfer(from, to, tokenIds[i], "");
    }
  }

  function updateGroups() public {

    uint _firstActiveBucketId = firstActiveBucketId;
    uint currentBucketId = block.timestamp / BUCKET_SIZE;

    if (_firstActiveBucketId == currentBucketId) {
      return;
    }

    // SLOAD
    uint _activeStake = activeStake;
    uint _rewardPerSecond = rewardPerSecond;
    uint _accRewardPerShare = accRewardPerPoolShare;
    uint _stakeSharesSupply = stakeSharesSupply;
    uint _rewardsSharesSupply = rewardsSharesSupply;
    uint _lastRewardUpdate = lastRewardUpdate;
    uint _firstActiveGroupId = firstActiveGroupId;

    // first group for the current timestamp
    uint targetGroupId = block.timestamp / GROUP_SIZE;

    while (_firstActiveBucketId < currentBucketId) {

      ++_firstActiveBucketId;
      uint bucketEndTime = _firstActiveBucketId * BUCKET_SIZE;
      uint elapsed = bucketEndTime - _lastRewardUpdate;

      _accRewardPerShare += elapsed * _rewardPerSecond / _rewardsSharesSupply;
      _lastRewardUpdate = bucketEndTime;
      _rewardPerSecond -= poolBuckets[_firstActiveBucketId].rewardPerSecondCut;

      // should we expire a group?
      if (
        bucketEndTime % GROUP_SIZE != 0 ||
        _firstActiveGroupId == targetGroupId
      ) {
        continue;
      }

      // SLOAD
      StakeGroup memory group = stakeGroups[_firstActiveGroupId];

      uint expiredStake = _activeStake * group.stakeShares / _stakeSharesSupply;
      _activeStake -= expiredStake;
      group.expiredStakeAmount = expiredStake;
      group.accRewardPerStakeShareAtExpiration = _accRewardPerShare;

      _stakeSharesSupply -= group.stakeShares;
      _rewardsSharesSupply -= group.rewardsShares;

      // SSTORE
      stakeGroups[_firstActiveGroupId] = group;

      // advance to the next group
      _firstActiveGroupId++;
    }

    firstActiveGroupId = _firstActiveGroupId;
    firstActiveBucketId = _firstActiveBucketId;

    activeStake = _activeStake;
    rewardPerSecond = _rewardPerSecond;
    accRewardPerPoolShare = _accRewardPerShare;
    stakeSharesSupply = _stakeSharesSupply;
    rewardsSharesSupply = _rewardsSharesSupply;
    lastRewardUpdate = _lastRewardUpdate;
  }

  function deposit(
    uint amount,
    uint groupId,
    uint _positionId
  ) external returns (uint positionId) {

    updateGroups();

    // require groupId not to be expired
    require(groupId >= firstActiveGroupId, "StakingPool: Requested group has expired");

    // [todo] Prevent locking on groups that are too far into the future

    if (_positionId == 0) {
      positionId = ++totalSupply;
      _mint(msg.sender, positionId);
    } else {
      positionId = _positionId;
    }

    // transfer nxm from staker
    // TODO: use TokenController.operatorTransfer instead
    nxm.transferFrom(msg.sender, address(this), amount);

    StakeGroup memory group = stakeGroups[groupId];

    uint _activeStake = activeStake;
    uint _stakeSharesSupply = stakeSharesSupply;
    uint _rewardsSharesSupply = rewardsSharesSupply;

    uint newStakeShares = _stakeSharesSupply == 0
      ? amount
      : _stakeSharesSupply * amount / _activeStake;

    uint newRewardsShares;
    {
      uint lockDuration = (groupId + 1) * GROUP_SIZE - block.timestamp;
      uint maxLockDuration = GROUP_SIZE * 8;
      newRewardsShares =
        newStakeShares * REWARDS_SHARES_RATIO * lockDuration / REWARDS_SHARES_DENOMINATOR / maxLockDuration;
    }

    uint newGroupShares;

    if (group.groupSharesSupply == 0) {
      newGroupShares = amount;
    } else {
      // amount of nxm corresponding to this group
      uint groupStake = _activeStake * group.stakeShares / _stakeSharesSupply;
      newGroupShares = group.groupSharesSupply * amount / groupStake;
    }

    /* update rewards */

    uint _rewardPerSecond = rewardPerSecond;
    uint elapsed = block.timestamp - lastRewardUpdate;

    if (elapsed > 0) {
      lastRewardUpdate = block.timestamp;
      accRewardPerPoolShare += elapsed * _rewardPerSecond / _rewardsSharesSupply;
    }

    /* store */

    group.stakeShares += newStakeShares;
    group.rewardsShares += newRewardsShares;
    group.groupSharesSupply += newGroupShares;

    stakeGroups[groupId] = group;
    balanceOf[positionId][groupId] += newGroupShares;

    activeStake = _activeStake + amount;
    stakeSharesSupply = _stakeSharesSupply + newStakeShares;
    rewardsSharesSupply = _rewardsSharesSupply + newRewardsShares;
  }

  function withdraw(WithdrawParams[] memory params) external {
    // 1. check nft ownership / allowance
    // 2. loop through each group:
    // 2.1. check group expiration if the deposit flag is set
    // 2.2. calculate the reward amount if the reward flag is set
    // 3. sum up nxm amount of each group
    // 4. transfer nxm to staker
  }

  function allocateStake(
    uint productId,
    uint period,
    uint gracePeriod,
    uint productStakeAmount,
    uint rewardRatio
  ) external onlyCoverContract returns (uint newAllocation, uint premium) {

    updateGroups();

    Product memory product = products[productId];
    uint allocatedProductStake = product.allocatedStake;
    uint currentBucket = block.timestamp / BUCKET_SIZE;

    {
      uint lastBucket = product.lastBucket;

      // process expirations
      while (lastBucket < currentBucket) {
        ++lastBucket;
        allocatedProductStake -= productBuckets[productId][lastBucket].allocationCut;
      }
    }

    uint freeProductStake;
    {
      // group expiration must exceed the cover period
      uint _firstAvailableGroupId = (block.timestamp + period + gracePeriod) / GROUP_SIZE;
      uint _firstActiveGroupId = block.timestamp / GROUP_SIZE;

      // start with the entire supply and subtract unavailable groups
      uint _stakeSharesSupply = stakeSharesSupply;
      uint availableShares = _stakeSharesSupply;

      for (uint i = _firstActiveGroupId; i < _firstAvailableGroupId; ++i) {
        availableShares -= stakeGroups[i].stakeShares;
      }

      // total stake available without applying product weight
      freeProductStake =
        activeStake * availableShares * product.weight / _stakeSharesSupply / WEIGHT_DENOMINATOR;
    }

    // could happen if is 100% in-use or if the product weight was changed
    if (allocatedProductStake >= freeProductStake) {
      // store expirations
      products[productId].allocatedStake = allocatedProductStake;
      products[productId].lastBucket = currentBucket;
      return (0, 0);
    }

    {
      uint usableStake = freeProductStake - allocatedProductStake;
      newAllocation = min(productStakeAmount, usableStake);

      premium = calculatePremium(
        productId,
        allocatedProductStake,
        usableStake,
        newAllocation,
        period
      );
    }

    // 1 SSTORE
    products[productId].allocatedStake = allocatedProductStake + newAllocation;
    products[productId].lastBucket = currentBucket;

    {
      require(rewardRatio <= REWARDS_DENOMINATOR, "StakingPool: reward ratio exceeds denominator");

      // divCeil = fn(a, b) => (a + b - 1) / b
      uint expireAtBucket = (block.timestamp + period + BUCKET_SIZE - 1) / BUCKET_SIZE;
      uint _rewardPerSecond =
        premium * rewardRatio / REWARDS_DENOMINATOR
        / (expireAtBucket * BUCKET_SIZE - block.timestamp);

      // 2 SLOAD + 2 SSTORE
      productBuckets[productId][expireAtBucket].allocationCut += newAllocation;
      poolBuckets[expireAtBucket].rewardPerSecondCut += _rewardPerSecond;
    }
  }

  function calculatePremium(
    uint productId,
    uint allocatedStake,
    uint usableStake,
    uint newAllocation,
    uint period
  ) public returns (uint) {

    // silence compiler warnings
    allocatedStake;
    usableStake;
    newAllocation;
    period;
    block.timestamp;
    uint nextPrice = 0;
    products[productId].lastPrice = nextPrice;

    return 0;
  }

  function deallocateStake(
    uint productId,
    uint start,
    uint period,
    uint amount,
    uint premium
  ) external onlyCoverContract {

    // silence compiler warnings
    productId;
    start;
    period;
    amount;
    premium;
    activeStake = activeStake;
  }

  // O(1)
  function burnStake(uint productId, uint start, uint period, uint amount) external onlyCoverContract {

    productId;
    start;
    period;

    // TODO: free up the stake used by the corresponding cover
    // TODO: check if it's worth restricting the burn to 99% of the active stake

    updateGroups();

    uint _activeStake = activeStake;
    activeStake = _activeStake > amount ? _activeStake - amount : 0;
  }

  /* pool management */

  function setProductDetails(ProductParams[] memory params) external onlyManager {
    // silence compiler warnings
    params;
    activeStake = activeStake;
    // [todo] Implement
  }

  /* views */

  function getActiveStake() external view returns (uint) {
    block.timestamp; // prevents warning about function being pure
    return 0;
  }

  function getProductStake(
    uint productId, uint coverExpirationDate
<<<<<<< HEAD
  ) public view returns (uint) {
    return 0;
  }

  function getAllocatedProductStake(uint productId) public view returns (uint) {
=======
  ) external view returns (uint) {
    productId;
    coverExpirationDate;
    block.timestamp;
    return 0;
  }

  function getAllocatedProductStake(uint productId) external view returns (uint) {
    productId;
    block.timestamp;
>>>>>>> a7957627
    return 0;
  }

  function getFreeProductStake(
    uint productId, uint coverExpirationDate
  ) external view returns (uint) {
    productId;
    coverExpirationDate;
    block.timestamp;
    return 0;
  }

  /* utils */

  function min(uint a, uint b) internal pure returns (uint) {
    return a < b ? a : b;
  }

  function max(uint a, uint b) internal pure returns (uint) {
    return a > b ? a : b;
  }

<<<<<<< HEAD
   function calculateCapacity(
     uint staked,
     uint productWeight,
     uint globalCapacityRatio,
     uint capacityReductionRatio
   ) internal pure returns (uint) {
     return staked *
     globalCapacityRatio *
     productWeight *
     (CAPACITY_REDUCTION_DENOMINATOR - capacityReductionRatio) /
     GLOBAL_CAPACITY_DENOMINATOR /
     PRODUCT_WEIGHT_DENOMINATOR /
     CAPACITY_REDUCTION_DENOMINATOR;
   }

  function getPriceParameters(
    uint productId,
    uint globalCapacityRatio,
    uint capacityReductionRatio,
    uint period
  ) external view returns (
    uint activeCover, uint[] memory capacities, uint lastBasePrice, uint targetPrice
  ) {

    Product storage product = products[productId];

    activeCover = getAllocatedProductStake(productId);

    uint maxGroupSpanCount = ICover(coverContract).MAX_COVER_PERIOD() / GROUP_SIZE + 1;
    capacities = new uint[](maxGroupSpanCount);
    for (uint i = 0; i < maxGroupSpanCount; i++) {
      uint staked = getProductStake(productId, block.timestamp + i * GROUP_SIZE);

      capacities[i] = calculateCapacity(
        staked,
        product.weight,
        globalCapacityRatio,
        capacityReductionRatio
      );
    }
    lastBasePrice = lastBasePrices[productId].value;
    targetPrice = targetPrices[productId];
  }
}
=======
}
>>>>>>> a7957627
<|MERGE_RESOLUTION|>--- conflicted
+++ resolved
@@ -468,24 +468,12 @@
 
   function getProductStake(
     uint productId, uint coverExpirationDate
-<<<<<<< HEAD
   ) public view returns (uint) {
     return 0;
   }
 
   function getAllocatedProductStake(uint productId) public view returns (uint) {
-=======
-  ) external view returns (uint) {
     productId;
-    coverExpirationDate;
-    block.timestamp;
-    return 0;
-  }
-
-  function getAllocatedProductStake(uint productId) external view returns (uint) {
-    productId;
-    block.timestamp;
->>>>>>> a7957627
     return 0;
   }
 
@@ -508,7 +496,6 @@
     return a > b ? a : b;
   }
 
-<<<<<<< HEAD
    function calculateCapacity(
      uint staked,
      uint productWeight,
@@ -552,7 +539,4 @@
     lastBasePrice = lastBasePrices[productId].value;
     targetPrice = targetPrices[productId];
   }
-}
-=======
-}
->>>>>>> a7957627
+}