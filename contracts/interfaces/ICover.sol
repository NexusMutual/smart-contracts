// SPDX-License-Identifier: GPL-3.0-only

pragma solidity >=0.5.0;

import "./IStakingPool.sol";

/* ========== DATA STRUCTURES ========== */

enum ClaimMethod {
  IndividualClaims,
  YieldTokenIncidents
}

// Basically CoverStatus from QuotationData.sol but with the extra Migrated status to avoid
// polluting Cover.sol state layout with new status variables.
enum LegacyCoverStatus {
  Active,
  ClaimAccepted,
  ClaimDenied,
  CoverExpired,
  ClaimSubmitted,
  Requested,
  Migrated
}

struct PoolAllocationRequest {
  uint64 poolId;
  uint coverAmountInAsset;
}

struct PoolAllocation {
  uint64 poolId;
  uint96 coverAmountInNXM;
  uint96 premiumInNXM;
}

struct CoverData {
  uint24 productId;
  uint8 payoutAsset;
  uint96 amountPaidOut;
}

struct CoverSegment {
  uint96 amount;
  uint32 start;
  uint32 period;  // seconds
  uint16 priceRatio;
}

struct BuyCoverParams {
  address owner;
  uint24 productId;
  uint8 payoutAsset;
  uint96 amount;
  uint32 period;
  uint maxPremiumInAsset;
  uint8 paymentAsset;
  bool payWithNXM;
  uint16 commissionRatio;
  address commissionDestination;
}

struct IncreaseAmountAndReducePeriodParams {
  uint coverId;
  uint32 periodReduction;
  uint96 amount;
  uint8 paymentAsset;
  uint maxPremiumInAsset;
}

struct ProductBucket {
  uint96 coverAmountExpiring;
}

struct IncreaseAmountParams {
  uint coverId;
  uint8 paymentAsset;
  PoolAllocationRequest[] coverChunkRequests;
}

struct Product {
  uint16 productType;
  address productAddress;
  /*
    cover assets bitmap. each bit in the base-2 representation represents whether the asset with the index
    of that bit is enabled as a cover asset for this product.
  */
  uint32 coverAssets;
  uint16 initialPriceRatio;
  uint16 capacityReductionRatio;
}

struct ProductType {
  uint8 claimMethod;
  uint16 gracePeriodInDays;
}

interface ICover {


  /* ========== VIEWS ========== */

  function coverData(uint id) external view returns (CoverData memory);

  function coverSegmentsCount(uint coverId) external view returns (uint);

  function coverSegments(uint coverId, uint segmentId) external view returns (CoverSegment memory);

  function products(uint id) external view returns (Product memory);

  function productTypes(uint id) external view returns (ProductType memory);

  function isAssetSupported(uint32 payoutAssetsBitMap, uint8 payoutAsset) external view returns (bool);

  function stakingPoolCount() external view returns (uint64);

  function productsCount() external view returns (uint);

  /* === MUTATIVE FUNCTIONS ==== */

  function migrateCovers(uint[] calldata coverIds, address toNewOwner) external;

  function migrateCoverFromOwner(uint coverId, address fromOwner, address toNewOwner) external;

  function buyCover(
    BuyCoverParams calldata params,
    PoolAllocationRequest[] calldata coverChunkRequests
  ) external payable returns (uint /*coverId*/);

  function createStakingPool(
    address manager,
    ProductInitializationParams[] memory params
  ) external returns (address stakingPoolAddress);

  function setInitialPrices(
    uint[] calldata productId,
    uint16[] calldata initialPriceRatio
  ) external;

  function addProducts(
    Product[] calldata newProducts,
    string[] calldata ipfsMetadata
  ) external;

  function addProductTypes(
    ProductType[] calldata newProductTypes,
    string[] calldata ipfsMetadata
  ) external;

  function editProductsIpfsMetadata(
    uint[] calldata productIds,
    string[] calldata ipfsMetadata
  ) external;

  function setCoverAssetsFallback(uint32 _coverAssetsFallback) external;

  function performPayoutBurn(
    uint coverId,
    uint segmentId,
    uint amount
  ) external returns (address /*owner*/);

  function coverNFT() external returns (address);

  function transferCovers(address from, address to, uint256[] calldata coverIds) external;

  /* ========== EVENTS ========== */

<<<<<<< HEAD

  function MAX_COVER_PERIOD() external view returns (uint);
=======
  event StakingPoolCreated(address stakingPoolAddress, address manager, address stakingPoolImplementation);
  event ProductTypeUpserted(uint id, string ipfsMetadata);
  event ProductUpserted(uint id, string ipfsMetadata);

>>>>>>> a7957627
}<|MERGE_RESOLUTION|>--- conflicted
+++ resolved
@@ -166,13 +166,9 @@
 
   /* ========== EVENTS ========== */
 
-<<<<<<< HEAD
+  function MAX_COVER_PERIOD() external view returns (uint);
 
-  function MAX_COVER_PERIOD() external view returns (uint);
-=======
   event StakingPoolCreated(address stakingPoolAddress, address manager, address stakingPoolImplementation);
   event ProductTypeUpserted(uint id, string ipfsMetadata);
   event ProductUpserted(uint id, string ipfsMetadata);
-
->>>>>>> a7957627
 }