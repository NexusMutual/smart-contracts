--- conflicted
+++ resolved
@@ -552,23 +552,15 @@
 
   /* ========== Staking Pool creation ========== */
 
-<<<<<<< HEAD
   function createStakingPool(
     address manager,
     IStakingPool.ProductInitializationParams[] calldata params
-  ) external override {
-
-    address addr = address(new MinimalBeaconProxy{ salt: bytes32(uint(stakingPoolCounter)) }(address(this)));
-    IStakingPool(addr).initialize(manager, params);
-=======
-
-  function createStakingPool(address manager) public override returns (address stakingPoolAddress) {
+  ) external override returns (address stakingPoolAddress) {
 
     stakingPoolAddress = address(
       new MinimalBeaconProxy{ salt: bytes32(uint(stakingPoolCounter)) }(address(this))
     );
-    IStakingPool(stakingPoolAddress).initialize(manager, stakingPoolCounter);
->>>>>>> dda6c460
+    IStakingPool(stakingPoolAddress).initialize(manager, params);
 
     stakingPoolCounter++;
 
