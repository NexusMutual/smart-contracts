--- conflicted
+++ resolved
@@ -159,8 +159,6 @@
     mockPrices[productId] = price;
   }
 
-<<<<<<< HEAD
-=======
   function changeMasterAddress(address payable _a) external {
     // noop
   }
@@ -235,5 +233,4 @@
   ) {
     revert("CoverMockStakingPool: not callable");
   }
->>>>>>> 094f5292
 }