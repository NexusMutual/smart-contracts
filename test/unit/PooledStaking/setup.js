--- conflicted
+++ resolved
@@ -1,9 +1,8 @@
 const { artifacts } = require('hardhat');
-const { ether, time } = require('@openzeppelin/test-helpers');
-const { ZERO_ADDRESS } = require('@openzeppelin/test-helpers').constants;
+const { ether } = require('@openzeppelin/test-helpers');
 const { assert } = require('chai');
 
-const { Role, StakingUintParamType } = require('../utils').constants;
+const { Role } = require('../utils').constants;
 const { hex } = require('../utils').helpers;
 const accounts = require('../utils').accounts;
 
@@ -17,10 +16,7 @@
 
   const master = await MasterMock.new();
   const memberRoles = await MemberRolesMock.new();
-
-  await time.increase('10000000');
   const staking = await DisposablePooledStaking.new();
-
   const token = await TokenMock.new();
   const tokenController = await TokenControllerMock.new();
 
@@ -68,13 +64,6 @@
   assert(await staking.initialized(), 'Pooled staking contract should have been initialized');
 
   // revert initialized values for unit tests
-<<<<<<< HEAD
-  const firstGovernanceAddress = accounts.governanceContracts[0];
-  await staking.updateUintParameters(StakingUintParamType.MIN_STAKE, 0, { from: firstGovernanceAddress });
-  await staking.updateUintParameters(StakingUintParamType.MIN_UNSTAKE, 0, { from: firstGovernanceAddress });
-  await staking.updateUintParameters(StakingUintParamType.MAX_EXPOSURE, 0, { from: firstGovernanceAddress });
-  await staking.updateUintParameters(StakingUintParamType.UNSTAKE_LOCK_TIME, 0, { from: firstGovernanceAddress });
-=======
   await staking.initialize(
     tokenController.address,
     '0', // MIN_STAKE
@@ -82,7 +71,6 @@
     '0', // MAX_EXPOSURE
     '0', // UNSTAKE_LOCK_TIME
   );
->>>>>>> 38993da0
 
   this.master = master;
   this.token = token;
