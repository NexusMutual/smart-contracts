--- conflicted
+++ resolved
@@ -334,14 +334,9 @@
   await upgradeProxy(cover.address, Cover, [
     qd.address,
     productsV1.address,
-<<<<<<< HEAD
     coverNFT.address,
-    stakingPool.address
-=======
     stakingPool.address,
-    coverNFT.address,
     cover.address,
->>>>>>> 6bb46872
   ]);
 
   cover = await Cover.at(cover.address);
