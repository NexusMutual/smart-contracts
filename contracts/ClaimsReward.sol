--- conflicted
+++ resolved
@@ -433,13 +433,8 @@
         for (uint i = lastCompletedStakeCommission; i < len; i++) {
             commissionRedeemed = td.getStakerRedeemedStakeCommission(msg.sender, i);
             commissionEarned = td.getStakerEarnedStakeCommission(msg.sender, i);
-<<<<<<< HEAD
             maxCommission = td.getStakerInitialStakedAmountOnContract(
                 msg.sender, i).mul(td.stakerMaxCommissionPer()).div(100);
-=======
-            maxCommission = td.getStakerInitialStakedAmountOnContract(msg.sender, i)
-            .mul(td.stakerMaxCommissionPer()).div(100);
->>>>>>> d5248706
             if (maxCommission == commissionEarned.sub(commissionRedeemed))
                 td.setLastCompletedStakeCommissionIndex(msg.sender, i); 
             td.pushRedeemedStakeCommissions(msg.sender, i, commissionEarned.sub(commissionRedeemed));
