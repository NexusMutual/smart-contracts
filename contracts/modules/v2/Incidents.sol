// SPDX-License-Identifier: GPL-3.0-only

pragma solidity ^0.8.0;

import "@openzeppelin/contracts-v4/token/ERC20/IERC20.sol";

import "../../interfaces/INXMToken.sol";
import "../../interfaces/ITokenController.sol";
import "../../interfaces/IMemberRoles.sol";
import "../../interfaces/IPool.sol";
import "../../interfaces/ICover.sol";
import "../../interfaces/IAssessment.sol";
import "../../interfaces/IIncidents.sol";
import "../../interfaces/ICoverNFT.sol";

import "../../abstract/MasterAwareV2.sol";

/// Allows cover owners to redeem payouts from yield token depeg incidents. It is an entry point
/// to the assessment process where the members of the mutual decides the validity of the
/// submitted incident. At the moment incidents can only be submitted by the Advisory Board members
/// while all members are allowed to vote through Assessment.sol.
contract Incidents is IIncidents, MasterAwareV2 {

  // Ratios are defined between 0-10000 bps (i.e. double decimal precision percentage)
  uint internal constant REWARD_DENOMINATOR = 10000;
  uint internal constant INCIDENT_EXPECTED_PAYOUT_DENOMINATOR = 10000;
  uint internal constant INCIDENT_PAYOUT_DEDUCTIBLE_DENOMINATOR = 10000;

  // Used in operations involving NXM tokens and divisions
  uint internal constant PRECISION = 10 ** 18;

  INXMToken internal immutable nxm;

  ICoverNFT internal immutable coverNFT;

  /* ========== STATE VARIABLES ========== */

  Configuration public override config;

  Incident[] public override incidents;

  /* ========== CONSTRUCTOR ========== */

  constructor(address nxmAddress, address coverNFTAddress) {
    nxm = INXMToken(nxmAddress);
    coverNFT = ICoverNFT(coverNFTAddress);
  }

  function initialize(address masterAddress) external {
    // The minimum cover premium per year is 2.6%. 20% of the cover premium is: 2.6% * 50% = 1.30%
    config.rewardRatio = 130; // 1.3%
    config.expectedPayoutRatio = 3000; // 30%
    config.payoutDeductibleRatio = 9000; // 90%
    config.payoutRedemptionPeriodInDays = 14; // days
    config.maxRewardInNXMWad = 50; // 50 NXM
    master = INXMMaster(masterAddress);
  }

  /* ========== VIEWS ========== */

  function min(uint a, uint b) internal pure returns (uint) {
    return a < b ? a : b;
  }

  function assessment() internal view returns (IAssessment) {
    return IAssessment(getInternalContractAddress(ID.AS));
  }

  function cover() internal view returns (ICover) {
    return ICover(internalContracts[uint(IMasterAwareV2.ID.CO)]);
  }

  /// @dev Returns the number of incidents.
  function getIncidentsCount() external override view returns (uint) {
    return incidents.length;
  }

  function getIncidentDisplay(uint id) internal view returns (IncidentDisplay memory) {
    Incident memory incident = incidents[id];
    (IAssessment.Poll memory poll,,) = assessment().assessments(incident.assessmentId);

    IncidentStatus incidentStatus;

    (,,uint payoutCooldownInDays,) = assessment().config();
    uint redeemableUntil = poll.end + (payoutCooldownInDays + config.payoutRedemptionPeriodInDays) * 1 days;

    // Determine the incidents status
    if (block.timestamp < poll.end) {
      incidentStatus = IncidentStatus.PENDING;
    } else if (poll.accepted > poll.denied) {
      if (block.timestamp > redeemableUntil) {
        incidentStatus = IncidentStatus.EXPIRED;
      } else {
        incidentStatus = IncidentStatus.ACCEPTED;
      }
    } else {
      incidentStatus = IncidentStatus.DENIED;
    }


    return IncidentDisplay(
      id,
      incident.productId,
      incident.priceBefore,
      incident.date,
      poll.start,
      poll.end,
      redeemableUntil,
      uint(incidentStatus)
    );
  }

  /// Returns an array of incidents aggregated in a human-friendly format.
  ///
  /// @dev This view is meant to be used in user interfaces to get incidents in a format suitable
  /// for displaying all relevant information in as few calls as possible. It can be used to
  /// paginate incidents by providing the following paramterers:
  ///
  /// @param ids   Array of Incident ids which are returned as IncidentDisplay
  function getIncidentsToDisplay (uint104[] calldata ids)
  external view returns (IncidentDisplay[] memory) {
    IncidentDisplay[] memory incidentDisplays = new IncidentDisplay[](ids.length);
    for (uint i = 0; i < ids.length; i++) {
      uint104 id = ids[i];
      incidentDisplays[i] = getIncidentDisplay(id);
    }
    return incidentDisplays;
  }

  /* === MUTATIVE FUNCTIONS ==== */

  /// Submits an incident for assessment
  ///
  /// @param productId            Product identifier on which the incident occured
  /// @param priceBefore          The price of the token before the incident
  /// @param priceBefore          The price of the token before the incident
  /// @param date                 The date the incident occured
  /// @param expectedPayoutInNXM  The date the incident occured
  /// @param ipfsMetadata         An IPFS hash that stores metadata about the incident that is
  ///                             emitted as an event.
  function submitIncident(
    uint24 productId,
    uint96 priceBefore,
    uint32 date,
    uint expectedPayoutInNXM,
    string calldata ipfsMetadata
  ) external onlyAdvisoryBoard override {
    ICover coverContract = cover();
<<<<<<< HEAD
=======

    uint96 activeCoverAmountInNXM = 0; // TODO: FIXME need to use user input to set the NXM reward instead of using activeCoverAmountInNXM
>>>>>>> bc99cabc

    Incident memory incident = Incident(
      0, // assessmentId
      productId,
      date,
      priceBefore
    );
    (
      uint16 productType,
      /*address productAddress*/,
      /*uint payoutAssets*/,
      /* initialPriceRatio */,
      /* capacityReductionRatio */
    ) = coverContract.products(productId);
    (
      /*string descriptionIpfsHash*/,
      uint8 redeemMethod,
      /*uint gracePeriod*/
    ) = coverContract.productTypes(productType);
    require(redeemMethod == uint8(ICover.RedeemMethod.Incident), "Invalid redeem method");

    // Determine the total rewards that should be minted for the assessors based on cover period
    uint totalReward = min(
      uint(config.maxRewardInNXMWad) * PRECISION,
      expectedPayoutInNXM * uint(config.rewardRatio) / REWARD_DENOMINATOR
    );
    uint assessmentId = assessment().startAssessment(totalReward, 0);
    incident.assessmentId = uint80(assessmentId);
    incidents.push(incident);

    emit MetadataSubmitted(incidents.length - 1, expectedPayoutInNXM, ipfsMetadata);
  }

  /// Redeems payouts for eligible covers matching an accepted incident
  ///
  /// @dev The function must be called during the redemption period.
  ///
  /// @param incidentId      Index of the incident
  /// @param coverId         Index of the cover to be redeemed
  /// @param depeggedTokens  The amount of depegged tokens to be swapped for the payoutAsset.
  /// @param payoutAddress   The addres where the payout must be sent to
  function redeemIncidentPayout(
    uint104 incidentId,
    uint32 coverId,
    uint depeggedTokens,
    address payable payoutAddress
  ) external onlyMember override returns (uint, uint8) {
    Incident memory incident =  incidents[incidentId];
    {
      IAssessment.Poll memory poll = assessment().getPoll(incident.assessmentId);

      require(
        poll.accepted > poll.denied,
        "The incident must be accepted"
      );

      (,,uint8 payoutCooldownInDays,) = assessment().config();
      require(
        block.timestamp >= poll.end + payoutCooldownInDays * 1 days,
        "The voting and cooldown periods must end"
      );

      require(
        block.timestamp < poll.end +
        payoutCooldownInDays * 1 days +
        config.payoutRedemptionPeriodInDays * 1 days,
        "The redemption period has expired"
      );
    }

    uint payoutAmount;
    uint8 payoutAsset;
    address coveredToken;

    {
      uint24 productId;
      uint32 start;
      uint32 period;
      uint96 coverAmount;
      (
        productId,
        payoutAsset,
        coverAmount,
        start,
        period,
      ) = ICover(getInternalContractAddress(ID.CO)).covers(coverId);

      {
        uint deductiblePriceBefore = uint(incident.priceBefore) * uint(config.payoutDeductibleRatio) /
          INCIDENT_PAYOUT_DEDUCTIBLE_DENOMINATOR;
        uint payoutAssetDecimals;
        {
          IPool poolContract = IPool(internalContracts[uint(IMasterAwareV2.ID.P1)]);
          (,payoutAssetDecimals,) = poolContract.assets(payoutAsset);
        }
        payoutAmount = depeggedTokens * deductiblePriceBefore / (10 ** uint(payoutAssetDecimals));
      }

      {

        require(coverNFT.isApprovedOrOwner(msg.sender, coverId), "Only the cover owner or approved addresses can redeem");
        require(payoutAmount <= coverAmount, "Payout exceeds covered amount");
        require(start + period >= incident.date, "Cover end date is before the incident");
        require(start <= incident.date, "Cover start date is after the incident");

        ICover coverContract = ICover(getInternalContractAddress(ID.CO));
        coverContract.performPayoutBurn(coverId, payoutAmount);
        uint16 productType;
        (
          productType,
          coveredToken,
          /*uint payoutAssets*/,
          /* initialPriceRatio */,
          /* capacityReductionRatio */
        ) = coverContract.products(productId);
        (
          /*string descriptionIpfsHash*/,
          /*uint8 redeemMethod*/,
          uint gracePeriod
        ) = coverContract.productTypes(productType);
        require(start + period + gracePeriod * 1 days >= block.timestamp, "Grace period has expired");
        require(productId == incident.productId, "Product id mismatch");
      }
    }

    IERC20(coveredToken).transferFrom(msg.sender, address(this), depeggedTokens);
    IPool poolContract = IPool(internalContracts[uint(IMasterAwareV2.ID.P1)]);
    poolContract.sendPayout(payoutAsset, payoutAddress, payoutAmount);

    return (payoutAmount, payoutAsset);
  }

  /// Withdraws an amount of any asset held by this contract to a destination address.
  ///
  /// @param asset        The ERC20 address of the asset that needs to be withdrawn.
  /// @param destination  The address where the assets are transfered.
  /// @param amount       The amount of assets that are need to be transfered.
  function withdrawAsset(address asset, address destination, uint amount) external onlyGovernance {
    IERC20 token = IERC20(asset);
    uint balance = token.balanceOf(address(this));
    uint transferAmount = amount > balance ? balance : amount;
    token.transfer(destination, transferAmount);
  }

  /// Allows to update configurable aprameters through governance
  ///
  /// @param paramNames  An array of elements from UintParams enum
  /// @param values      An array of the new values, each one corresponding to the parameter
  ///                    from paramNames on the same position.
  function updateUintParameters(
    UintParams[] calldata paramNames,
    uint[] calldata values
  ) external override onlyGovernance {
    Configuration memory newConfig = config;
    for (uint i = 0; i < paramNames.length; i++) {
      if (paramNames[i] == UintParams.payoutRedemptionPeriodInDays) {
        newConfig.payoutRedemptionPeriodInDays = uint8(values[i]);
        continue;
      }
      if (paramNames[i] == UintParams.expectedPayoutRatio) {
        newConfig.expectedPayoutRatio = uint16(values[i]);
        continue;
      }
      if (paramNames[i] == UintParams.payoutDeductibleRatio) {
        newConfig.payoutDeductibleRatio = uint16(values[i]);
        continue;
      }
      if (paramNames[i] == UintParams.maxRewardInNXMWad) {
        newConfig.maxRewardInNXMWad = uint16(values[i]);
        continue;
      }
      if (paramNames[i] == UintParams.rewardRatio) {
        newConfig.rewardRatio = uint16(values[i]);
        continue;
      }
    }
    config = newConfig;
  }

  /// @dev Updates internal contract addresses to the ones stored in master. This function is
  /// automatically called by the master contract when a contract is added or upgraded.
  function changeDependentContractAddress() external override {
    internalContracts[uint(ID.TC)] = master.getLatestAddress("TC");
    internalContracts[uint(ID.MR)] = master.getLatestAddress("MR");
    internalContracts[uint(ID.P1)] = master.getLatestAddress("P1");
    internalContracts[uint(ID.CO)] = master.getLatestAddress("CO");
    internalContracts[uint(ID.AS)] = master.getLatestAddress("AS");
  }

}<|MERGE_RESOLUTION|>--- conflicted
+++ resolved
@@ -146,12 +146,6 @@
     string calldata ipfsMetadata
   ) external onlyAdvisoryBoard override {
     ICover coverContract = cover();
-<<<<<<< HEAD
-=======
-
-    uint96 activeCoverAmountInNXM = 0; // TODO: FIXME need to use user input to set the NXM reward instead of using activeCoverAmountInNXM
->>>>>>> bc99cabc
-
     Incident memory incident = Incident(
       0, // assessmentId
       productId,
