// SPDX-License-Identifier: GPL-3.0-only

pragma solidity ^0.8.9;

import "@openzeppelin/contracts-v4/token/ERC20/IERC20.sol";
import "@openzeppelin/contracts-v4/token/ERC721/ERC721.sol";
import "@openzeppelin/contracts-v4/utils/Strings.sol";
import "@openzeppelin/contracts-v4/token/ERC721/ERC721.sol";

import "../../modules/staking/StakingPool.sol";


contract CoverMockStakingPool is IStakingPool, ERC721 {

  struct BurnStakeCalledWith {
    uint productId;
    uint start;
    uint period;
    uint amount;
  }

  /* immutables */
  address public immutable memberRoles;

  mapping (uint => uint) public usedCapacity;
  mapping (uint => uint) public stakedAmount;
  // product id => Product
  mapping(uint => Product) public products;
  mapping (uint => uint) public mockPrices;

  uint public constant MAX_PRICE_RATIO = 10_000;
  uint constant REWARDS_DENOMINATOR = 10_000;

  uint public poolId;
  // erc721 supply
  uint public totalSupply;
  address public manager;

  BurnStakeCalledWith public burnStakeCalledWith;

  constructor (
    address /* _nxm */,
    address /* _coverContract */,
    ITokenController /* _tokenController */,
    address _memberRoles
  ) ERC721("Nexus Mutual Staking Pool", "NMSPT")
  {
    memberRoles = _memberRoles;
  }

  function name() public view override returns (string memory) {
    return string(abi.encodePacked(super.name(), " ", Strings.toString(poolId)));
  }

  function initialize(
    address _manager,
    bool _isPrivatePool,
    uint _initialPoolFee,
    uint _maxPoolFee,
    ProductInitializationParams[] calldata params,
    uint _poolId
  ) external {
    _isPrivatePool;
    _initialPoolFee;
    _maxPoolFee;
    params;
    manager = _manager;
    _mint(_manager, totalSupply++);
    poolId = _poolId;
  }


  function operatorTransferFrom(address from, address to, uint256 amount) external /*override*/ {
    require(msg.sender == memberRoles, "StakingPool: Caller is not MemberRoles");
    _transfer(from, to, amount);
  }


  function allocateStake(
    CoverRequest calldata request
  ) external override returns (uint allocatedAmount, uint premium, uint rewardsInNXM) {

    usedCapacity[request.productId] += request.amount;

    premium = calculatePremium(mockPrices[request.productId], request.amount, request.period);

    return (
      request.amount,
      premium,
      premium * request.rewardRatio / REWARDS_DENOMINATOR
    );
  }

  function deallocateStake(
    uint /* productId */,
    uint /* start */,
    uint /* period */,
    uint /* amount */,
    uint /* premium */,
    uint /* globalRewardsRatio */
  ) external {
  }

  function calculatePremium(uint priceRatio, uint coverAmount, uint period) public pure returns (uint) {
    return priceRatio * coverAmount / MAX_PRICE_RATIO * period / 365 days;
  }

  function stake(uint amount) external {
    _mint(msg.sender, amount);
  }

  // used to transfer all nfts when a user switches the membership to a new address
  function operatorTransfer(
    address from,
    address to,
    uint[] calldata tokenIds
  ) external {
    uint length = tokenIds.length;
    for (uint i = 0; i < length; i++) {
      _safeTransfer(from, to, tokenIds[i], "");
    }
  }

  function updateTranches() external {
    totalSupply = totalSupply;
    revert("CoverMockStakingPool: not callable");
  }

  function getAvailableCapacity(uint productId, uint capacityFactor) external /*override*/ view returns (uint) {
    return stakedAmount[productId] * capacityFactor - usedCapacity[productId];
  }

  function getCapacity(uint productId, uint capacityFactor) external /*override*/ view returns (uint) {
    return stakedAmount[productId] * capacityFactor;
  }

  function getUsedCapacity(uint productId) external /*override*/ view returns (uint) {
    return usedCapacity[productId];
  }

  function getTargetPrice(uint productId) external /*override*/ view returns (uint) {
    return products[productId].targetPrice;
  }

  function getStake(uint productId) external /*override*/ view returns (uint) {
    return stakedAmount[productId];
  }

  function setUsedCapacity(uint productId, uint amount) external {
    usedCapacity[productId] = amount;
  }

    function setTargetPrice(uint productId, uint amount) external {
    products[productId].targetPrice = uint96(amount);
  }

  function setStake(uint productId, uint amount) external {
    stakedAmount[productId] = amount;
  }

  function setPrice(uint productId, uint price) external {
    mockPrices[productId] = price;
  }

  function changeMasterAddress(address payable _a) external {
    // noop
  }

  function changeDependentContractAddress() external {
    // noop
  }

<<<<<<< HEAD
  function burnStake(uint productId, uint start, uint period, uint amount) external {
=======
  function burnStake(uint /* productId */, uint /* start */, uint /* period */, uint /* amount */) external {
>>>>>>> 516cf357
    // no-op

    burnStakeCalledWith = BurnStakeCalledWith(productId, start, period, amount);
  }

  function depositTo(DepositRequest[] memory /* requests */) external returns (uint[] memory /* tokenIds */) {
    totalSupply = totalSupply;
    revert("CoverMockStakingPool: not callable");
  }

  function withdraw(WithdrawRequest[] memory /* params */) external returns (uint /* stakeToWithdraw */, uint /* rewardsToWithdraw */) {
    totalSupply = totalSupply;
    revert("CoverMockStakingPool: not callable");
  }

  function addProducts(ProductParams[] memory /* params */) external {
    totalSupply = totalSupply;
    revert("CoverMockStakingPool: not callable");
  }

  function removeProducts(uint[] memory /* productIds */) external {
    totalSupply = totalSupply;
    revert("CoverMockStakingPool: not callable");
  }

  function setProductDetails(ProductParams[] memory /* params */) external {
    totalSupply = totalSupply;
    revert("CoverMockStakingPool: not callable");
  }

  function setPoolFee(uint /* newFee */) external {
    totalSupply = totalSupply;
    revert("CoverMockStakingPool: not callable");
  }

  function setPoolPrivacy(bool /* isPrivatePool */) external {
    totalSupply = totalSupply;
    revert("CoverMockStakingPool: not callable");
  }

  function getActiveStake() external view returns (uint) {
    block.timestamp;
    revert("CoverMockStakingPool: not callable");
  }

  function getProductStake(uint /* productId */, uint /* coverExpirationDate */) external view returns (uint) {
    block.timestamp;
    revert("CoverMockStakingPool: not callable");
  }

  function getFreeProductStake(uint /* productId */, uint /* coverExpirationDate */) external view returns (uint) {
    block.timestamp;
    revert("CoverMockStakingPool: not callable");
  }

  function getAllocatedProductStake(uint /* productId */) external view returns (uint) {
    block.timestamp;
    revert("CoverMockStakingPool: not callable");
  }

  function getPriceParameters(
    uint /* productId */,
    uint /* maxCoverPeriod */
  ) external override view returns (
    uint /* activeCover */,
    uint[] memory /* staked */,
    uint /* lastBasePrice */,
    uint /* targetPrice */
  ) {
    block.timestamp;
    revert("CoverMockStakingPool: not callable");
  }
}<|MERGE_RESOLUTION|>--- conflicted
+++ resolved
@@ -170,11 +170,7 @@
     // noop
   }
 
-<<<<<<< HEAD
-  function burnStake(uint productId, uint start, uint period, uint amount) external {
-=======
   function burnStake(uint /* productId */, uint /* start */, uint /* period */, uint /* amount */) external {
->>>>>>> 516cf357
     // no-op
 
     burnStakeCalledWith = BurnStakeCalledWith(productId, start, period, amount);
