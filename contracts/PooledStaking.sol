/*
    Copyright (C) 2020 NexusMutual.io

    This program is free software: you can redistribute it and/or modify
    it under the terms of the GNU General Public License as published by
    the Free Software Foundation, either version 3 of the License, or
    (at your option) any later version.

    This program is distributed in the hope that it will be useful,
    but WITHOUT ANY WARRANTY; without even the implied warranty of
    MERCHANTABILITY or FITNESS FOR A PARTICULAR PURPOSE.  See the
    GNU General Public License for more details.

    You should have received a copy of the GNU General Public License
    along with this program.  If not, see http://www.gnu.org/licenses/
*/

pragma solidity ^0.5.7;

import "@openzeppelin/contracts/math/SafeMath.sol";
import "./abstract/MasterAware.sol";
import "./abstract/NXMToken.sol";
import "./interfaces/ITokenController.sol";

contract PooledStaking is MasterAware {
  using SafeMath for uint;

  /* Data types */

  enum ParamType {
    MIN_ALLOCATION,
    MAX_LEVERAGE,
    MIN_DEALLOCATION,
    DEALLOCATE_LOCK_TIME,
    BURN_CYCLE_GAS_LIMIT,
    DEALLOCATION_CYCLE_GAS_LIMIT,
    REWARD_CYCLE_GAS_LIMIT
  }

  struct Staker {
    uint staked; // total amount of staked nxm
    uint reward; // total amount that is ready to be claimed
    address[] contracts; // list of contracts the staker has staked on

    // allocated stake amounts for each contract
    mapping(address => uint) allocations;

    // amount pending to be subtracted after all deallocations will be processed
    mapping(address => uint) pendingDeallocations;
  }

  struct Contract {
    uint staked; // amount of nxm staked for this contract
    uint burned; // sum of unprocessed burn amounts
    // TODO: find a way to remove zero-amount stakers
    address[] stakers; // used for iteration
  }

  struct Burn {
    uint amount;
    uint burnedAt;
    address contractAddress;
  }

  struct Reward {
    uint amount;
    uint rewardedAt;
    address contractAddress;
  }

  struct Deallocation {
    uint amount;
    uint deallocateAt;
    address contractAddress;
    address stakerAddress;
    uint next; // id of the next deallocation request in the linked list
  }

  /* Events */

  // stakes
  event Staked(address indexed staker, uint amount);
  event Unstaked(address indexed staker, uint amount);

  // allocations
  event Allocated(address indexed contractAddress, address indexed staker, uint amount);
  event DeallocationRequested(address indexed contractAddress, address indexed staker, uint amount, uint deallocateAt);
  event Deallocated(address indexed contractAddress, address indexed staker, uint amount);

  // burns
  event BurnRequested(address indexed contractAddress, uint amount);
  event Burned(address indexed contractAddress, uint amount);

  // rewards
  event RewardRequested(address indexed contractAddress, uint amount);
  event Rewarded(address indexed contractAddress, uint amount);
  event RewardWithdrawn(address indexed staker, uint amount);

  // pending actions processing
  event PendingActionsProcessed(bool finished);

  /* Storage variables */

  bool public initialized;

  NXMToken public token;
  ITokenController public tokenController;

  uint public MIN_ALLOCATION;           // Minimum allowed stake per contract
  uint public MAX_LEVERAGE;             // Stakes sum must be less than the deposited amount times this
  uint public MIN_DEALLOCATION;         // Forbid deallocation of small amounts to prevent spam
  uint public DEALLOCATE_LOCK_TIME;     // Lock period in seconds before unstaking takes place
  uint public BURN_CYCLE_GAS_LIMIT;
  uint public DEALLOCATION_CYCLE_GAS_LIMIT;
  uint public REWARD_CYCLE_GAS_LIMIT;

  // List of all coverable contract addresses
  address[] public contractAddresses;

  mapping(address => Staker) public stakers;     // stakerAddress => Staker
  mapping(address => Contract) public contracts; // contractAddress => Contract

  mapping(uint => Burn) public burns; // burn id => Burn
  uint public firstBurn; // id of the first burn to process. zero if there are no unprocessed burns
  uint public lastBurnId;

  mapping(uint => Reward) public rewards; // reward id => Reward
  uint public firstReward;
  uint public lastRewardId;

  mapping(uint => Deallocation) public deallocations; // deallocation id => Deallocation
  // firstDeallocation is stored at deallocations[0].next
  uint public lastDeallocationId;

  uint public processedToStakerIndex; // we processed the action up this staker

  /* Modifiers */

  modifier noPendingActions {
    require(!hasPendingActions(), 'Unable to execute request with unprocessed actions');
    _;
  }

  modifier noPendingBurns {
    require(!hasPendingBurns(), 'Unable to execute request with unprocessed burns');
    _;
  }

  modifier noPendingDeallocations {
    require(!hasPendingDeallocations(), 'Unable to execute request with unprocessed deallocations');
    _;
  }

  modifier noPendingRewards {
    require(!hasPendingRewards(), 'Unable to execute request with unprocessed rewards');
    _;
  }

  /* Getters and view functions */

  function contractStakerCount(address contractAddress) public view returns (uint) {
    return contracts[contractAddress].stakers.length;
  }

  function contractStakerAtIndex(address contractAddress, uint stakerIndex) public view returns (address) {
    return contracts[contractAddress].stakers[stakerIndex];
  }

  function contractStake(address contractAddress) public view returns (uint) {

    Contract storage _contract = contracts[contractAddress];
    uint stakerCount = _contract.stakers.length;
    uint stakedOnContract;

    for (uint i = 0; i < stakerCount; i++) {
      Staker storage staker = stakers[_contract.stakers[i]];
      uint stake = staker.staked;
      uint allocation = staker.allocations[contractAddress];

      // add the minimum of the two
      allocation = stake < allocation ? stake : allocation;
      stakedOnContract = stakedOnContract.add(allocation);
    }

    return stakedOnContract;
  }

  function contractBurn(address contractAddress) public view returns (uint) {
    return contracts[contractAddress].burned;
  }

  function stakerContractCount(address staker) public view returns (uint) {
    return stakers[staker].contracts.length;
  }

  function stakerContractAtIndex(address staker, uint contractIndex) public view returns (address) {
    return stakers[staker].contracts[contractIndex];
  }

  function stakerContractAllocation(address staker, address contractAddress) public view returns (uint) {
    uint allocation = stakers[staker].allocations[contractAddress];
    uint stake = stakers[staker].staked;
    return allocation < stake ? allocation : stake;
  }

  function stakerContractPendingDeallocation(address staker, address contractAddress) public view returns (uint) {
    return stakers[staker].pendingDeallocations[contractAddress];
  }

  function stakerReward(address staker) external view returns (uint) {
    return stakers[staker].reward;
  }

  function stakerStake(address staker) external view returns (uint) {
    return stakers[staker].staked;
  }

  function stakerProcessedStake(address stakerAddress) external view returns (uint) {

    Staker storage staker = stakers[stakerAddress];
    uint staked = staker.staked;

    if (firstBurn == 0) {
      return staked;
    }

    Burn storage burn = burns[firstBurn];
    address contractAddress = burn.contractAddress;

    // TODO: might block the call to this function if there's pending burn for this user
    uint totalContractStake = contractStake(contractAddress);
    uint initialAllocation = staker.allocations[contractAddress];
    uint allocation = staked < initialAllocation ? staked : initialAllocation;

    uint stakerBurn = allocation.mul(burn.amount).div(totalContractStake);
    uint newStake = staker.staked.sub(stakerBurn);

    return newStake;
  }

  function deallocationAtIndex(uint deallocationId) public view returns (
    uint amount, uint deallocateAt, address contractAddress, address stakerAddress, uint next
  ) {
    Deallocation storage deallocation = deallocations[deallocationId];
    amount = deallocation.amount;
    deallocateAt = deallocation.deallocateAt;
    contractAddress = deallocation.contractAddress;
    stakerAddress = deallocation.stakerAddress;
    next = deallocation.next;
  }

  function getMaxUnstakable(address stakerAddress) public view returns (uint) {

    Staker storage staker = stakers[stakerAddress];
    uint staked = staker.staked;
    uint totalAllocated;
    uint maxAllocation;

    for (uint i = 0; i < staker.contracts.length; i++) {

      address contractAddress = staker.contracts[i];
      uint initialAllocation = staker.allocations[contractAddress];
      uint allocation = staked < initialAllocation ? staked : initialAllocation;
      totalAllocated = totalAllocated.add(allocation);

      if (maxAllocation < allocation) {
        maxAllocation = allocation;
      }
    }

    uint minRequired = totalAllocated.div(MAX_LEVERAGE);
    uint locked = maxAllocation > minRequired ? maxAllocation : minRequired;

    return staked.sub(locked);
  }

  function hasPendingActions() public view returns (bool) {
    return hasPendingBurns() || hasPendingDeallocations() || hasPendingRewards();
  }

  function hasPendingBurns() public view returns (bool) {
    return burns[firstBurn].burnedAt != 0;
  }

  function hasPendingDeallocations() public view returns (bool){

    uint nextDeallocationIndex = deallocations[0].next;

    if (nextDeallocationIndex == 0) {
      return false;
    }

    return deallocations[nextDeallocationIndex].deallocateAt <= now;
  }

  function hasPendingRewards() public view returns (bool){
    return rewards[firstReward].rewardedAt != 0;
  }

  /* State-changing functions */

  function stake(
    uint amount,
    address[] calldata _contracts,
    uint[] calldata _allocations
  ) external whenNotPaused onlyMember noPendingActions {

    Staker storage staker = stakers[msg.sender];
    uint oldLength = staker.contracts.length;

    require(
      _contracts.length >= oldLength,
      "Allocating to fewer contracts is not allowed"
    );

    require(
      _contracts.length == _allocations.length,
      "Contracts and allocations arrays should have the same length"
    );

    uint totalAllocation;

    // cap old allocations to this amount
    uint oldStake = staker.staked;
    uint newStake = oldStake.add(amount);

    staker.staked = newStake;
    token.transferFrom(msg.sender, address(this), amount);

    for (uint i = 0; i < _contracts.length; i++) {

      address contractAddress = _contracts[i];

      for (uint j = 0; j < i; j++) {
        require(_contracts[j] != contractAddress, "Contracts array should not contain duplicates");
      }

      uint initialAllocation = staker.allocations[contractAddress];
      uint oldAllocation = oldStake < initialAllocation ? oldStake : initialAllocation;
      uint newAllocation = _allocations[i];
      bool isNewAllocation = i >= oldLength;

      require(newAllocation >= MIN_ALLOCATION, "Allocation minimum not met");
      require(newAllocation <= newStake, "Cannot allocate more than staked");

      if (!isNewAllocation) {
        require(contractAddress == staker.contracts[i], "Unexpected contract order");
        require(oldAllocation <= newAllocation, "New allocation is less than previous allocation");
      }

      if (oldAllocation == newAllocation) {

        // update allocation to reflect decreased stake due to previous burns
        if (initialAllocation != oldAllocation) {
          staker.allocations[contractAddress] = oldAllocation;
        }

        // no other changes to this contract
        continue;
      }

      if (isNewAllocation) {
        staker.contracts.push(contractAddress);
        contracts[contractAddress].stakers.push(msg.sender);
      }

      staker.allocations[contractAddress] = newAllocation;
      totalAllocation = totalAllocation.add(newAllocation);
      uint increase = newAllocation.sub(oldAllocation);

      emit Allocated(contractAddress, msg.sender, increase);
    }

    require(
      totalAllocation <= staker.staked.mul(MAX_LEVERAGE),
      "Total allocation exceeds maximum allowed"
    );

    emit Staked(msg.sender, amount);
  }

  function unstake(uint amount) external whenNotPaused onlyMember noPendingBurns {
    uint unstakable = getMaxUnstakable(msg.sender);
    require(unstakable >= amount, "Requested amount exceeds max unstakable amount");
    stakers[msg.sender].staked = stakers[msg.sender].staked.sub(amount);
    token.transfer(msg.sender, amount);
    emit Unstaked(msg.sender, amount);
  }

  function requestDeallocation(
    address[] calldata _contracts,
    uint[] calldata _amounts,
    uint _insertAfter // deallocation id after which the new deallocations will be inserted
  ) external whenNotPaused onlyMember {

    require(
      _contracts.length == _amounts.length,
      "Contracts and amounts arrays should have the same length"
    );

    require(_insertAfter <= lastDeallocationId, 'Invalid deallocation id provided');

    Staker storage staker = stakers[msg.sender];
    uint staked = staker.staked;
    uint previousId = _insertAfter;
    uint deallocateAt = now.add(DEALLOCATE_LOCK_TIME);
    uint firstDeallocationId = deallocations[0].next;

    Deallocation storage previousDeallocation = deallocations[previousId];

    // Forbid insertion after an empty slot when there are non-empty slots
    // previousId != 0 allows inserting on the first position (in case lock time has been reduced)
    if (firstDeallocationId != 0 && previousId != 0) {
      require(previousDeallocation.deallocateAt != 0, "Provided deallocation id should not be an empty slot");
    }

    for (uint i = 0; i < _contracts.length; i++) {

      address contractAddress = _contracts[i];
      uint allocation = staker.allocations[contractAddress];

      if (allocation > staked) {
        allocation = staked;
      }

      uint pendingDeallocation = staker.pendingDeallocations[contractAddress];
      uint requestedAmount = _amounts[i];
      uint max = pendingDeallocation > allocation ? 0 : allocation.sub(pendingDeallocation);

      require(max > 0, "Nothing to deallocate on this contract");
      require(requestedAmount <= max, "Cannot deallocate more than allocated");

      // To prevent spam, small stakes and deallocations are not allowed
      // However, we allow the user to deallocate the entire amount
      if (requestedAmount != max) {
        require(requestedAmount >= MIN_DEALLOCATION, "Deallocation cannot be less then MIN_DEALLOCATION");
        require(max.sub(requestedAmount) >= MIN_ALLOCATION, "Final allocation cannot be less then MIN_ALLOCATION");
      }

      require(
        deallocateAt >= previousDeallocation.deallocateAt,
        "Deallocation time must be greater or equal to previous deallocation"
      );

      if (previousDeallocation.next != 0) {
        Deallocation storage nextDeallocation = deallocations[previousDeallocation.next];
        require(
          nextDeallocation.deallocateAt > deallocateAt,
          "Next deallocation time must be greater than new deallocation time"
        );
      }

      // Note: We previously had an `id` variable that was assigned immediately to `previousId`.
      //   It was removed in order to save some memory and previousId used instead.
      //   This makes the next section slightly harder to read but you can read "previousId" as "newId" instead.

      // get next available deallocation id. our new deallocation becomes previous for the next loop
      previousId = ++lastDeallocationId;

      deallocations[previousId] = Deallocation(
        requestedAmount,
        deallocateAt,
        contractAddress,
        msg.sender,
        previousDeallocation.next
      );

      // point to our new deallocation
      if (firstDeallocationId == 0) {
        deallocations[0].next = previousId;
        firstDeallocationId = previousId;
      } else {
        previousDeallocation.next = previousId;
      }

      emit DeallocationRequested(contractAddress, msg.sender, requestedAmount, deallocateAt);

      // increase pending deallocation amount so we keep track of final allocation
      uint newPending = staker.pendingDeallocations[contractAddress].add(requestedAmount);
      staker.pendingDeallocations[contractAddress] = newPending;

      // Update the reference to the dealocation at target index for the next loop
      previousDeallocation = deallocations[previousId];
    }
  }

  function withdrawReward(address staker, uint amount) external whenNotPaused onlyMember {

    require(
      stakers[staker].reward >= amount,
      "Requested amount exceeds available reward"
    );

    stakers[staker].reward = stakers[staker].reward.sub(amount);
    token.transfer(staker, amount);

    emit RewardWithdrawn(staker, amount);
  }

  function pushBurn(
    address contractAddress, uint amount
  ) public onlyInternal whenNotPaused noPendingBurns noPendingDeallocations {

<<<<<<< HEAD
    Contract storage _contract = contracts[contractAddress];

    if (amount > _contract.staked) {
      amount = _contract.staked;
    }

=======
>>>>>>> be64e311
    burns[++lastBurnId] = Burn(amount, now, contractAddress);

    if (firstBurn == 0) {
      firstBurn = lastBurnId;
    }

    emit BurnRequested(contractAddress, amount);
  }

  function pushReward(address contractAddress, uint amount) external onlyInternal whenNotPaused {

    rewards[++lastRewardId] = Reward(amount, now, contractAddress);
    tokenController.mint(address(this), amount);

    if (firstReward == 0) {
      firstReward = lastRewardId;
    }

    emit RewardRequested(contractAddress, amount);
  }

  function processPendingActions() public whenNotPaused {

    while (true) {

      uint firstDeallocationIndex = deallocations[0].next;
      Deallocation storage deallocation = deallocations[firstDeallocationIndex];

      bool canDeallocate = firstDeallocationIndex > 0 && deallocation.deallocateAt <= now;
      bool canBurn = firstBurn != 0;
      bool canReward = firstReward != 0;

      if (!canBurn && !canDeallocate && !canReward) {
        // everything is processed
        break;
      }

      Burn storage burn = burns[firstBurn];
      Reward storage reward = rewards[firstReward];

      if (
        canBurn &&
        (!canDeallocate || burn.burnedAt < deallocation.deallocateAt) &&
        (!canReward || burn.burnedAt < reward.rewardedAt)
      ) {

        // O(n)
        if (!_processFirstBurn()) {
          emit PendingActionsProcessed(false);
          return;
        }

        continue;
      }

      if (
        canDeallocate &&
        (!canReward || deallocation.deallocateAt < reward.rewardedAt)
      ) {

        // TODO: implement deallocation gas limit check here

        // O(1)
        _processFirstDeallocation();
        continue;
      }

      // O(n)
      if (!_processFirstReward()) {
        emit PendingActionsProcessed(false);
        return;
      }
    }

    // everything is processed!
    emit PendingActionsProcessed(true);
  }

  function _processFirstBurn() internal returns (bool) {

    Burn storage burn = burns[firstBurn];
    address contractAddress = burn.contractAddress;
    Contract storage _contract = contracts[contractAddress];

    uint burnTargetAmount = burn.amount;
    uint stakedOnContract;
    uint amountToBurn;

    if (processedToStakerIndex == 0) {
      // calculate amount staked on contract
      stakedOnContract = contractStake(contractAddress);
      _contract.staked = stakedOnContract;
    } else {
      // use previously calculated staked amount
      stakedOnContract = _contract.staked;
    }

    if (burnTargetAmount > stakedOnContract) {
      burnTargetAmount = stakedOnContract;
    }

    uint stakerCount = _contract.stakers.length;

    for (uint i = processedToStakerIndex; i < stakerCount; i++) {

      Staker storage staker = stakers[_contract.stakers[i]];
      uint staked = staker.staked;
      uint initialAllocation = staker.allocations[contractAddress];
      uint allocation = staked < initialAllocation ? staked : initialAllocation;

      // formula: staker_burn = staker_allocation / total_contract_stake * contract_burn
      // reordered for precision loss prevention
      uint stakerBurn = allocation.mul(burnTargetAmount).div(stakedOnContract);
      uint newStake = staked.sub(stakerBurn);
      amountToBurn = amountToBurn.add(stakerBurn);

      // update staker's stake
      staker.staked = newStake;
      staker.allocations[contractAddress] = allocation.sub(stakerBurn);

      if (i + 1 < stakerCount && gasleft() < BURN_CYCLE_GAS_LIMIT) {
        _contract.burned = _contract.burned.add(amountToBurn);
        processedToStakerIndex = i + 1;
        return false;
      }
    }

    delete burns[firstBurn];
    ++firstBurn;

    if (firstBurn > lastBurnId) {
      firstBurn = 0;
    }

    amountToBurn = amountToBurn.add(_contract.burned);
    token.burn(amountToBurn);

    emit Burned(contractAddress, amountToBurn);

    processedToStakerIndex = 0;
    _contract.staked = _contract.staked.sub(_contract.burned);
    _contract.burned = 0;

    return true;
  }

  function _processFirstDeallocation() internal {

    uint firstDeallocation = deallocations[0].next;
    Deallocation storage deallocation = deallocations[firstDeallocation];
    address stakerAddress = deallocation.stakerAddress;
    Staker storage staker = stakers[stakerAddress];

    address contractAddress = deallocation.contractAddress;
    uint staked = staker.staked;
    uint initialAllocation = staker.allocations[contractAddress];
    uint allocation = staked < initialAllocation ? staked : initialAllocation;

    uint deallocationAmount = deallocation.amount;
    deallocationAmount = allocation < deallocationAmount ? allocation : deallocationAmount;
    staker.allocations[contractAddress] = allocation.sub(deallocationAmount);

    uint pendingDeallocations = staker.pendingDeallocations[contractAddress];
    staker.pendingDeallocations[contractAddress] = pendingDeallocations.sub(deallocation.amount);

    // update pointer to first deallocation
    deallocations[0].next = deallocation.next;
    delete deallocations[firstDeallocation];

    emit Deallocated(contractAddress, stakerAddress, deallocationAmount);
  }

  function _processFirstReward() internal returns (bool) {

    Reward storage reward = rewards[firstReward];
    address contractAddress = reward.contractAddress;
    uint rewardAmount = reward.amount;

    Contract storage _contract = contracts[contractAddress];
    uint stakerCount = _contract.stakers.length;
    uint stakedOnContract;

    if (processedToStakerIndex == 0) {
      // calculate amount staked on contract
      stakedOnContract = contractStake(contractAddress);
      _contract.staked = stakedOnContract;
    } else {
      // use previously calculated staked amount
      stakedOnContract = _contract.staked;
    }

    for (uint i = processedToStakerIndex; i < stakerCount; i++) {

      Staker storage staker = stakers[_contract.stakers[i]];
      uint staked = staker.staked;
      uint initialAllocation = staker.allocations[contractAddress];
      uint allocation = staked < initialAllocation ? staked : initialAllocation;

      // staker's ratio = total staked on contract / staker's stake on contract
      // staker's reward = total reward amount * staker's ratio
      uint stakerRewardAmount = rewardAmount.mul(allocation).div(stakedOnContract);
      staker.reward = staker.reward.add(stakerRewardAmount);

      uint nextIndex = i + 1;

      // cycles left but gas is low
      if (nextIndex < stakerCount && gasleft() < REWARD_CYCLE_GAS_LIMIT) {
        processedToStakerIndex = nextIndex;
        return false;
      }
    }

    delete rewards[firstReward];
    processedToStakerIndex = 0;
    ++firstReward;

    if (firstReward > lastRewardId) {
      firstReward = 0;
    }

    emit Rewarded(contractAddress, rewardAmount);

    return true;
  }

  function updateParameter(uint paramIndex, uint value) external onlyGovernance {

    ParamType param = ParamType(paramIndex);

    if (param == ParamType.MIN_ALLOCATION) {
      MIN_ALLOCATION = value;
      return;
    }

    if (param == ParamType.MAX_LEVERAGE) {
      MAX_LEVERAGE = value;
      return;
    }

    if (param == ParamType.MIN_DEALLOCATION) {
      MIN_DEALLOCATION = value;
      return;
    }

    if (param == ParamType.DEALLOCATE_LOCK_TIME) {
      DEALLOCATE_LOCK_TIME = value;
      return;
    }

    if (param == ParamType.BURN_CYCLE_GAS_LIMIT) {
      BURN_CYCLE_GAS_LIMIT = value;
      return;
    }

    if (param == ParamType.DEALLOCATION_CYCLE_GAS_LIMIT) {
      DEALLOCATION_CYCLE_GAS_LIMIT = value;
      return;
    }

    if (param == ParamType.REWARD_CYCLE_GAS_LIMIT) {
      REWARD_CYCLE_GAS_LIMIT = value;
      return;
    }
  }

  function initialize() internal {

    if (initialized) {
      return;
    }

    initialized = true;

    tokenController.addToWhitelist(address(this));

    MIN_ALLOCATION = 20 ether;
    MIN_DEALLOCATION = 20 ether;
    MAX_LEVERAGE = 10;
    DEALLOCATE_LOCK_TIME = 90 days;

    // TODO: To be estimated
    // BURN_CYCLE_GAS_LIMIT = 0;
    // DEALLOCATION_CYCLE_GAS_LIMIT = 0;
    REWARD_CYCLE_GAS_LIMIT = 45000;

    // TODO: implement staking migration here
  }

  function changeDependentContractAddress() public {
    token = NXMToken(master.tokenAddress());
    tokenController = ITokenController(master.getLatestAddress("TC"));
    initialize();
  }

}<|MERGE_RESOLUTION|>--- conflicted
+++ resolved
@@ -15,7 +15,7 @@
     along with this program.  If not, see http://www.gnu.org/licenses/
 */
 
-pragma solidity ^0.5.7;
+pragma solidity ^0.5.16;
 
 import "@openzeppelin/contracts/math/SafeMath.sol";
 import "./abstract/MasterAware.sol";
@@ -501,15 +501,6 @@
     address contractAddress, uint amount
   ) public onlyInternal whenNotPaused noPendingBurns noPendingDeallocations {
 
-<<<<<<< HEAD
-    Contract storage _contract = contracts[contractAddress];
-
-    if (amount > _contract.staked) {
-      amount = _contract.staked;
-    }
-
-=======
->>>>>>> be64e311
     burns[++lastBurnId] = Burn(amount, now, contractAddress);
 
     if (firstBurn == 0) {
