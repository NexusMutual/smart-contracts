--- conflicted
+++ resolved
@@ -33,14 +33,10 @@
     "ethereum-waffle": "^3.4.0",
     "es6-promise-pool": "^2.5.0",
     "ethereumjs-util": "7.0.1",
-<<<<<<< HEAD
     "ethers": "^5.4.3",
     "keccak256": "^1.0.3",
     "merkletreejs": "^0.2.24",
-    "node-fetch": "^2.6.1"
-=======
     "node-fetch": "^2.6.7"
->>>>>>> 54548666
   },
   "devDependencies": {
     "@nomiclabs/hardhat-etherscan": "^2.1.0",
