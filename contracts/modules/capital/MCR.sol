--- conflicted
+++ resolved
@@ -83,15 +83,9 @@
    * @dev Gets total sum assured (in ETH).
    * @return amount of sum assured
    */
-<<<<<<< HEAD
   function getAllSumAssurance() public pure returns (uint) {
-
     // Requires a new implementation once geared MCR should be used instead. To save gas it is
     // left out on purpose.
-=======
-  function getAllSumAssurance() public view returns (uint) {
-    // TODO: This part is meant to be removed in v2
->>>>>>> 079a5575
     return 0;
   }
 
