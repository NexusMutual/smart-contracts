--- conflicted
+++ resolved
@@ -529,13 +529,10 @@
     const gateway = await Gateway.deploy();
     await gateway.deployed();
 
-<<<<<<< HEAD
     console.log(
       'Upgrade multiple contracts: MR - MemberRoles.sol, MC - MCR.sol, CO - Cover.sol, TC -' +
         ' TokenController.sol, PS - PooledStaking.sol, P1 - Pool.sol, CL - CoverMigrator.sol, GW - Gateway.sol',
     );
-=======
->>>>>>> 2ecc2d3f
     await submitGovernanceProposal(
       PROPOSAL_CATEGORIES.upgradeMultipleContracts, // upgradeMultipleContracts(bytes2[],address[])
       defaultAbiCoder.encode(
@@ -569,13 +566,7 @@
       this.governance,
     );
 
-<<<<<<< HEAD
     this.memberRoles = await ethers.getContractAt('MemberRoles', this.memberRoles.address);
-=======
-    this.claimsReward = newClaimsReward;
-    this.pool = pool;
-
->>>>>>> 2ecc2d3f
     this.mcr = await ethers.getContractAt('MCR', mcr.address);
     this.cover = await ethers.getContractAt('Cover', coverProxyAddress);
     const tokenControllerAddress = await this.master.contractAddresses(toUtf8Bytes('TC'));
